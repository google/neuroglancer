--- conflicted
+++ resolved
@@ -631,15 +631,7 @@
     registerActionListener(element, "move-to-mouse-position", () => {
       const { mouseState } = this.viewer;
       if (mouseState.updateUnconditionally()) {
-<<<<<<< HEAD
-        this.isMovingToMousePositionOnPick = true;
         this.navigationState.position.value = mouseState.position;
-        this.isMovingToMousePositionOnPick = false;
-=======
-        this.isMovingToMousePosition = true;
-        this.navigationState.position.value = mouseState.position;
-        this.isMovingToMousePosition = false;
->>>>>>> 6c639b97
       }
     });
 
