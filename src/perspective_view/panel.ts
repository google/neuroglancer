/**
 * @license
 * Copyright 2016 Google Inc.
 * Licensed under the Apache License, Version 2.0 (the "License");
 * you may not use this file except in compliance with the License.
 * You may obtain a copy of the License at
 *
 *      http://www.apache.org/licenses/LICENSE-2.0
 *
 * Unless required by applicable law or agreed to in writing, software
 * distributed under the License is distributed on an "AS IS" BASIS,
 * WITHOUT WARRANTIES OR CONDITIONS OF ANY KIND, either express or implied.
 * See the License for the specific language governing permissions and
 * limitations under the License.
 */

import "#src/noselect.css";
import "#src/perspective_view/panel.css";

import type { PerspectiveViewAnnotationLayer } from "#src/annotation/renderlayer.js";
import { AxesLineHelper, computeAxisLineMatrix } from "#src/axes_lines.js";
import type { DisplayContext } from "#src/display_context.js";
import { applyRenderViewportToProjectionMatrix } from "#src/display_context.js";
import type { VisibleRenderLayerTracker } from "#src/layer/index.js";
import { makeRenderedPanelVisibleLayerTracker } from "#src/layer/index.js";
import { PERSPECTIVE_VIEW_RPC_ID } from "#src/perspective_view/base.js";
import type {
  PerspectiveViewReadyRenderContext,
  PerspectiveViewRenderContext,
} from "#src/perspective_view/render_layer.js";
import { PerspectiveViewRenderLayer } from "#src/perspective_view/render_layer.js";
import type { ProjectionParameters } from "#src/projection_parameters.js";
import { updateProjectionParametersFromInverseViewAndProjection } from "#src/projection_parameters.js";
import type {
  FramePickingData,
  RenderedDataViewerState,
} from "#src/rendered_data_panel.js";
import {
  clearOutOfBoundsPickData,
  pickDiameter,
  pickOffsetSequence,
  pickRadius,
  RenderedDataPanel,
} from "#src/rendered_data_panel.js";
import {
  DerivedProjectionParameters,
  SharedProjectionParameters,
} from "#src/renderlayer.js";
import type { SliceView } from "#src/sliceview/frontend.js";
import { SliceViewRenderHelper } from "#src/sliceview/frontend.js";
import type { TrackableBoolean } from "#src/trackable_boolean.js";
import { TrackableBooleanCheckbox } from "#src/trackable_boolean.js";
import type {
  TrackableValue,
  WatchableValueInterface,
} from "#src/trackable_value.js";
import type { TrackableRGB } from "#src/util/color.js";
import type { Owned } from "#src/util/disposable.js";
import type { ActionEvent } from "#src/util/event_action_map.js";
import { registerActionListener } from "#src/util/event_action_map.js";
import {
  DownsamplingBasedOnFrameRateCalculator,
  FrameTimingMethod,
} from "#src/util/framerate.js";
import { kAxes, kZeroVec4, mat4, vec3, vec4 } from "#src/util/geom.js";
import { startRelativeMouseDrag } from "#src/util/mouse_drag.js";
import type {
  TouchRotateInfo,
  TouchTranslateInfo,
} from "#src/util/touch_bindings.js";
import { WatchableMap } from "#src/util/watchable_map.js";
import { withSharedVisibility } from "#src/visibility_priority/frontend.js";
import { isProjectionLayer } from "#src/volume_rendering/trackable_volume_rendering_mode.js";
import type { VolumeRenderingRenderLayer } from "#src/volume_rendering/volume_render_layer.js";
import {
  DepthStencilRenderbuffer,
  FramebufferConfiguration,
  makeTextureBuffers,
  OffscreenCopyHelper,
  TextureBuffer,
} from "#src/webgl/offscreen.js";
import type { ShaderBuilder } from "#src/webgl/shader.js";
import type { ScaleBarOptions } from "#src/widget/scale_bar.js";
import { MultipleScaleBarTextures } from "#src/widget/scale_bar.js";
import type { RPC } from "#src/worker_rpc.js";
import { SharedObject } from "#src/worker_rpc.js";

const REDRAW_DELAY_AFTER_CAMERA_MOVE = 300;

export interface PerspectiveViewerState extends RenderedDataViewerState {
  wireFrame: WatchableValueInterface<boolean>;
  enableAdaptiveDownsampling: WatchableValueInterface<boolean>;
  orthographicProjection: TrackableBoolean;
  showSliceViews: TrackableBoolean;
  showScaleBar: TrackableBoolean;
  scaleBarOptions: TrackableValue<ScaleBarOptions>;
  showSliceViewsCheckbox?: boolean;
  crossSectionBackgroundColor: TrackableRGB;
  perspectiveViewBackgroundColor: TrackableRGB;
  rpc: RPC;
}

export enum OffscreenTextures {
  COLOR = 0,
  Z = 1,
  PICK = 2,
  NUM_TEXTURES = 3,
}

enum TransparentRenderingMode {
  Transparent = 0,
  VOLUME_RENDERING = 1,
  MAX_PROJECTION = 2,
}

export const glsl_perspectivePanelEmit = `
void emit(vec4 color, highp uint pickId) {
  out_color = color;
  float zValue = 1.0 - gl_FragCoord.z;
  out_z = vec4(zValue, zValue, zValue, 1.0);
  float pickIdFloat = float(pickId);
  out_pickId = vec4(pickIdFloat, pickIdFloat, pickIdFloat, 1.0);
}
`;

/**
 * http://jcgt.org/published/0002/02/09/paper.pdf
 * http://casual-effects.blogspot.com/2015/03/implemented-weighted-blended-order.html
 */
export const glsl_computeOITWeight = `
float computeOITWeight(float alpha, float depth) {
  float a = min(1.0, alpha) * 8.0 + 0.01;
  float b = -depth * 0.95 + 1.0;
  return a * a * a * b * b * b;
}
`;

// Color must be premultiplied by alpha.
// Can use emitAccumAndRevealage() to emit a pre-weighted OIT result.
export const glsl_perspectivePanelEmitOIT = [
  glsl_computeOITWeight,
  `
void emitAccumAndRevealage(vec4 accum, float revealage, highp uint pickId) {
  v4f_fragData0 = vec4(accum.rgb, revealage);
  v4f_fragData1 = vec4(accum.a, 0.0, 0.0, 0.0);
}
void emit(vec4 color, highp uint pickId) {
  float weight = computeOITWeight(color.a, gl_FragCoord.z);
  vec4 accum = color * weight;
  emitAccumAndRevealage(accum, color.a, pickId);
}
`,
];

export function perspectivePanelEmit(builder: ShaderBuilder) {
  builder.addOutputBuffer("vec4", "out_color", OffscreenTextures.COLOR);
  builder.addOutputBuffer("highp vec4", "out_z", OffscreenTextures.Z);
  builder.addOutputBuffer("highp vec4", "out_pickId", OffscreenTextures.PICK);
  builder.addFragmentCode(glsl_perspectivePanelEmit);
}

export function perspectivePanelEmitOIT(builder: ShaderBuilder) {
  builder.addOutputBuffer("vec4", "v4f_fragData0", 0);
  builder.addOutputBuffer("vec4", "v4f_fragData1", 1);
  builder.addFragmentCode(glsl_perspectivePanelEmitOIT);
}

export function maxProjectionEmit(builder: ShaderBuilder) {
  builder.addOutputBuffer("vec4", "out_color", 0);
  builder.addOutputBuffer("highp vec4", "out_z", 1);
  builder.addOutputBuffer("highp vec4", "out_intensity", 2);
  builder.addOutputBuffer("highp vec4", "out_pickId", 3);
  builder.addFragmentCode(`
void emit(vec4 color, float depth, float intensity, highp uint pickId) {
  float pickIdFloat = float(pickId);
  float bufferDepth = 1.0 - depth;
  out_color = color;
  out_z = vec4(bufferDepth, bufferDepth, bufferDepth, 1.0);
  out_intensity = vec4(intensity, intensity, intensity, 1.0);
  out_pickId = vec4(pickIdFloat, pickIdFloat, pickIdFloat, 1.0);
}`);
}

const tempVec3 = vec3.create();
const tempVec4 = vec4.create();
const tempMat4 = mat4.create();

// Copy the OIT values to the main color buffer
function defineTransparencyCopyShader(builder: ShaderBuilder) {
  builder.addOutputBuffer("vec4", "v4f_fragColor", null);
  builder.setFragmentMain(`
vec4 v0 = getValue0();
vec4 v1 = getValue1();
vec4 accum = vec4(v0.rgb, v1.r);
float revealage = v0.a;

v4f_fragColor = vec4(accum.rgb / accum.a, revealage);
`);
}

// Copy the depth from opaque pass to the depth buffer for OIT.
// This copy is required because the OIT depth buffer might be
// smaller than the main depth buffer.
function defineDepthCopyShader(builder: ShaderBuilder) {
  builder.addOutputBuffer("vec4", "v4f_fragData0", 0);
  builder.addOutputBuffer("vec4", "v4f_fragData1", 1);
  builder.setFragmentMain(`
  v4f_fragData0 = vec4(0.0, 0.0, 0.0, 1.0);
  v4f_fragData1 = vec4(0.0, 0.0, 0.0, 1.0);
  vec4 v0 = getValue0();
  gl_FragDepth = 1.0 - v0.r;
`);
}

// Copy the max projection color to the OIT buffer
function defineMaxProjectionColorCopyShader(builder: ShaderBuilder) {
  builder.addOutputBuffer("vec4", "v4f_fragData0", 0);
  builder.addOutputBuffer("vec4", "v4f_fragData1", 1);
  builder.addFragmentCode(glsl_perspectivePanelEmitOIT);
  builder.setFragmentMain(`
vec4 color = getValue0();
float bufferDepth = getValue1().r;
float weight = computeOITWeight(color.a, 1.0 - bufferDepth);
vec4 accum = color * weight;
float revealage = color.a;

emitAccumAndRevealage(accum, revealage, 0u);
`);
}

// Copy the max projection depth and pick values to the main buffer
function defineMaxProjectionPickCopyShader(builder: ShaderBuilder) {
  builder.addOutputBuffer("vec4", "out_color", 0);
  builder.addOutputBuffer("highp vec4", "out_z", 1);
  builder.addOutputBuffer("highp vec4", "out_pickId", 2);
  builder.setFragmentMain(`
out_color = vec4(0.0);
out_z = getValue0();
out_pickId = getValue1();
`);
}

// Copy the max projection depth and picking to the max projection pick buffer.
// Note that the depth is set as the intensity value from the render layer.
// This is to combine max projection picking data via depth testing
// on the maximum intensity value of the data.
function defineMaxProjectionToPickCopyShader(builder: ShaderBuilder) {
  builder.addOutputBuffer("highp vec4", "out_z", 0);
  builder.addOutputBuffer("highp vec4", "out_pickId", 1);
  builder.setFragmentMain(`
out_z = getValue0();
out_pickId = getValue2();
gl_FragDepth = getValue1().r;
`);
}

const PerspectiveViewStateBase = withSharedVisibility(SharedObject);
class PerspectiveViewState extends PerspectiveViewStateBase {
  sharedProjectionParameters: SharedProjectionParameters;
  constructor(public panel: PerspectivePanel) {
    super();
  }

  initializeCounterpart(rpc: RPC, options: any) {
    this.sharedProjectionParameters = this.registerDisposer(
      new SharedProjectionParameters(rpc, this.panel.projectionParameters),
    );
    options.projectionParameters = this.sharedProjectionParameters.rpcId;
    super.initializeCounterpart(rpc, options);
  }
}

export class PerspectivePanel extends RenderedDataPanel {
  viewer: PerspectiveViewerState;

  projectionParameters: Owned<DerivedProjectionParameters>;

  protected visibleLayerTracker: Owned<
    VisibleRenderLayerTracker<PerspectivePanel, PerspectiveViewRenderLayer>
  >;

  private hasVolumeRendering = false;

  get rpc() {
    return this.sharedObject.rpc!;
  }
  get rpcId() {
    return this.sharedObject.rpcId!;
  }
  get displayDimensionRenderInfo() {
    return this.navigationState.displayDimensionRenderInfo;
  }

  // the frame rate calculator is used to determine if downsampling should be applied
  // after a camera move
  // if a high downsample rate is applied, it persists for a few frames
  // to avoid flickering when the camera is moving
  private frameRateCalculator = new DownsamplingBasedOnFrameRateCalculator(
    6 /* numberOfStoredFrameDeltas */,
    8 /* maxDownsamplingFactor */,
    16 /* desiredFrameTimingMs */,
    60 /* downsamplingPersistenceDurationInFrames */,
  );
  private redrawAfterMoveTimeOutId = -1;
  private hasTransparent = false;

  get isCameraMoving() {
    return this.redrawAfterMoveTimeOutId !== -1;
  }

  /**
   * If boolean value is true, sliceView is shown unconditionally, regardless of the value of
   * this.viewer.showSliceViews.value.
   */
  sliceViews = this.registerDisposer(
    new WatchableMap<SliceView, boolean>(
      (context, _unconditional, sliceView) => {
        context.registerDisposer(sliceView);
        context.registerDisposer(sliceView.visibility.add(this.visibility));
      },
    ),
  );

  private axesLineHelper = this.registerDisposer(AxesLineHelper.get(this.gl));
  sliceViewRenderHelper = this.registerDisposer(
    SliceViewRenderHelper.get(this.gl, perspectivePanelEmit),
  );

  protected offscreenFramebuffer = this.registerDisposer(
    new FramebufferConfiguration(this.gl, {
      colorBuffers: [
        new TextureBuffer(
          this.gl,
          WebGL2RenderingContext.RGBA8,
          WebGL2RenderingContext.RGBA,
          WebGL2RenderingContext.UNSIGNED_BYTE,
        ),
        new TextureBuffer(
          this.gl,
          WebGL2RenderingContext.R32F,
          WebGL2RenderingContext.RED,
          WebGL2RenderingContext.FLOAT,
        ),
        new TextureBuffer(
          this.gl,
          WebGL2RenderingContext.R32F,
          WebGL2RenderingContext.RED,
          WebGL2RenderingContext.FLOAT,
        ),
      ],
      depthBuffer: new DepthStencilRenderbuffer(this.gl),
    }),
  );

  protected transparentConfiguration_:
    | FramebufferConfiguration<TextureBuffer>
    | undefined;

  protected volumeRenderingConfiguration_:
    | FramebufferConfiguration<TextureBuffer>
    | undefined;

  protected maxProjectionConfiguration_:
    | FramebufferConfiguration<TextureBuffer>
    | undefined;

  protected maxProjectionPickConfiguration_:
    | FramebufferConfiguration<TextureBuffer>
    | undefined;

  protected offscreenCopyHelper = this.registerDisposer(
    OffscreenCopyHelper.get(this.gl),
  );
  protected transparencyCopyHelper = this.registerDisposer(
    OffscreenCopyHelper.get(this.gl, defineTransparencyCopyShader, 2),
  );
  protected maxProjectionColorCopyHelper = this.registerDisposer(
    OffscreenCopyHelper.get(this.gl, defineMaxProjectionColorCopyShader, 2),
  );
  protected offscreenDepthCopyHelper = this.registerDisposer(
    OffscreenCopyHelper.get(this.gl, defineDepthCopyShader, 1),
  );
  protected maxProjectionPickCopyHelper = this.registerDisposer(
    OffscreenCopyHelper.get(this.gl, defineMaxProjectionPickCopyShader, 2),
  );
  protected maxProjectionToPickCopyHelper = this.registerDisposer(
    OffscreenCopyHelper.get(this.gl, defineMaxProjectionToPickCopyShader, 3),
  );

  private sharedObject: PerspectiveViewState;

  private scaleBars = this.registerDisposer(
    new MultipleScaleBarTextures(this.gl),
  );

  flushBackendProjectionParameters() {
    this.sharedObject.sharedProjectionParameters.flush();
  }

  constructor(
    context: DisplayContext,
    element: HTMLElement,
    viewer: PerspectiveViewerState,
  ) {
    super(context, element, viewer);
    this.projectionParameters = this.registerDisposer(
      new DerivedProjectionParameters({
        navigationState: this.navigationState,
        update: (out: ProjectionParameters, navigationState) => {
          const { invViewMatrix, projectionMat, logicalWidth, logicalHeight } =
            out;
          const widthOverHeight = logicalWidth / logicalHeight;
          const fovy = Math.PI / 4.0;
          let { relativeDepthRange } = navigationState;
          const baseZoomFactor = navigationState.zoomFactor.value;
          let zoomFactor = baseZoomFactor / 2;
          if (this.viewer.orthographicProjection.value) {
            // Pick orthographic projection to match perspective projection at plane parallel to image
            // plane containing the center position.
            const nearBound = Math.max(0.1, 1 - relativeDepthRange);
            const farBound = 1 + relativeDepthRange;
            mat4.ortho(
              projectionMat,
              -widthOverHeight,
              widthOverHeight,
              -1,
              1,
              nearBound,
              farBound,
            );
          } else {
            const f = 1.0 / Math.tan(fovy / 2);
            relativeDepthRange /= f;
            const nearBound = Math.max(0.1, 1 - relativeDepthRange);
            const farBound = 1 + relativeDepthRange;
            zoomFactor *= f;
            mat4.perspective(
              projectionMat,
              fovy,
              widthOverHeight,
              nearBound,
              farBound,
            );
          }
          applyRenderViewportToProjectionMatrix(out, projectionMat);
          navigationState.pose.toMat4(invViewMatrix, zoomFactor);
          mat4.scale(
            invViewMatrix,
            invViewMatrix,
            vec3.set(tempVec3, 1, -1, -1),
          );
          mat4.translate(invViewMatrix, invViewMatrix, kAxes[2]);
          updateProjectionParametersFromInverseViewAndProjection(out);
        },
      }),
    );
    this.projectionParameters.changed.add(() => this.context.scheduleRedraw());
    this.viewer.enableAdaptiveDownsampling.changed.add(() => {
      this.frameRateCalculator.resetForNewFrameSet();
    });

    const sharedObject = (this.sharedObject = this.registerDisposer(
      new PerspectiveViewState(this),
    ));
    sharedObject.RPC_TYPE_ID = PERSPECTIVE_VIEW_RPC_ID;
    sharedObject.initializeCounterpart(viewer.rpc, {});
    sharedObject.visibility.add(this.visibility);

    this.visibleLayerTracker = makeRenderedPanelVisibleLayerTracker(
      this.viewer.layerManager,
      PerspectiveViewRenderLayer,
      this.viewer.visibleLayerRoles,
      this,
    );

    this.registerDisposer(
<<<<<<< HEAD
      this.viewer.navigationState.changed.add(() => {
        // Don't mark camera moving on picking requests
        if (this.isMovingToMousePositionOnPick) {
          return;
        }
        if (this.redrawAfterMoveTimeOutId !== -1) {
          window.clearTimeout(this.redrawAfterMoveTimeOutId);
        }
        this.redrawAfterMoveTimeOutId = window.setTimeout(() => {
          this.redrawAfterMoveTimeOutId = -1;
          this.frameRateCalculator.resetForNewFrameSet();
          this.context.scheduleRedraw();
        }, REDRAW_DELAY_AFTER_CAMERA_MOVE);
=======
      this.context.continuousCameraMotionFinished.add(() => {
        if (this.hasVolumeRendering) this.scheduleRedraw();
>>>>>>> 6c639b97
      }),
    );

    registerActionListener(
      element,
      "rotate-via-mouse-drag",
      (e: ActionEvent<MouseEvent>) => {
        startRelativeMouseDrag(e.detail, (_event, deltaX, deltaY) => {
          this.context.flagContinuousCameraMotion();
          this.navigationState.pose.rotateRelative(
            kAxes[1],
            ((deltaX / 4.0) * Math.PI) / 180.0,
          );
          this.navigationState.pose.rotateRelative(
            kAxes[0],
            ((-deltaY / 4.0) * Math.PI) / 180.0,
          );
        });
      },
    );

    registerActionListener(
      element,
      "rotate-in-plane-via-touchrotate",
      (e: ActionEvent<TouchRotateInfo>) => {
        this.context.flagContinuousCameraMotion();
        const { detail } = e;
        this.navigationState.pose.rotateRelative(
          kAxes[2],
          detail.angle - detail.prevAngle,
        );
      },
    );

    registerActionListener(
      element,
      "rotate-out-of-plane-via-touchtranslate",
      (e: ActionEvent<TouchTranslateInfo>) => {
        this.context.flagContinuousCameraMotion();
        const { detail } = e;
        this.navigationState.pose.rotateRelative(
          kAxes[1],
          ((detail.deltaX / 4.0) * Math.PI) / 180.0,
        );
        this.navigationState.pose.rotateRelative(
          kAxes[0],
          ((-detail.deltaY / 4.0) * Math.PI) / 180.0,
        );
      },
    );

    if (viewer.showSliceViewsCheckbox) {
      const showSliceViewsCheckbox = this.registerDisposer(
        new TrackableBooleanCheckbox(viewer.showSliceViews),
      );
      showSliceViewsCheckbox.element.className =
        "perspective-panel-show-slice-views neuroglancer-noselect";
      const showSliceViewsLabel = document.createElement("label");
      showSliceViewsLabel.className =
        "perspective-panel-show-slice-views neuroglancer-noselect";
      showSliceViewsLabel.appendChild(document.createTextNode("Sections"));
      showSliceViewsLabel.appendChild(showSliceViewsCheckbox.element);
      this.element.appendChild(showSliceViewsLabel);
    }
    this.registerDisposer(
      viewer.orthographicProjection.changed.add(() => {
        this.projectionParameters.update();
        this.scheduleRedraw();
      }),
    );
    this.registerDisposer(
      viewer.showScaleBar.changed.add(() => this.scheduleRedraw()),
    );
    this.registerDisposer(
      viewer.scaleBarOptions.changed.add(() => this.scheduleRedraw()),
    );
    this.registerDisposer(
      viewer.showSliceViews.changed.add(() => this.scheduleRedraw()),
    );
    this.registerDisposer(
      viewer.showAxisLines.changed.add(() => this.scheduleRedraw()),
    );
    this.registerDisposer(
      viewer.crossSectionBackgroundColor.changed.add(() =>
        this.scheduleRedraw(),
      ),
    );
    this.registerDisposer(
      viewer.perspectiveViewBackgroundColor.changed.add(() =>
        this.scheduleRedraw(),
      ),
    );
    this.registerDisposer(
      viewer.wireFrame.changed.add(() => this.scheduleRedraw()),
    );
    this.sliceViews.changed.add(() => this.scheduleRedraw());
  }

  translateByViewportPixels(deltaX: number, deltaY: number): void {
    const temp = tempVec3;
    const {
      viewProjectionMat,
      invViewProjectionMat,
      logicalWidth,
      logicalHeight,
    } = this.projectionParameters.value;
    const { pose } = this.viewer.navigationState;
    pose.updateDisplayPosition((pos) => {
      vec3.transformMat4(temp, pos, viewProjectionMat);
      temp[0] += (-2 * deltaX) / logicalWidth;
      temp[1] += (2 * deltaY) / logicalHeight;
      vec3.transformMat4(pos, temp, invViewProjectionMat);
    });
  }

  get navigationState() {
    return this.viewer.navigationState;
  }

  ensureBoundsUpdated() {
    super.ensureBoundsUpdated();
    this.projectionParameters.setViewport(this.renderViewport);
  }

  isReady() {
    if (!this.visible) {
      return true;
    }
    for (const [sliceView, unconditional] of this.sliceViews) {
      if (unconditional || this.viewer.showSliceViews.value) {
        if (!sliceView.isReady()) {
          return false;
        }
      }
    }
    this.ensureBoundsUpdated();
    const { width, height } = this.renderViewport;
    if (width === 0 || height === 0) {
      return true;
    }
    const projectionParameters = this.projectionParameters.value;
    const renderContext: PerspectiveViewReadyRenderContext = {
      projectionParameters,
    };

    const { visibleLayers } = this.visibleLayerTracker;
    for (const [renderLayer, attachment] of visibleLayers) {
      if (!renderLayer.isReady(renderContext, attachment)) {
        return false;
      }
    }
    return true;
  }

  disposed() {
    this.sliceViews.clear();
    super.disposed();
  }

  getDepthArray(): Float32Array | undefined {
    if (!this.navigationState.valid) {
      return undefined;
    }
    const {
      offscreenFramebuffer,
      renderViewport: { width, height },
    } = this;
    const numPixels = width * height;
    const depthArrayRGBA = new Float32Array(numPixels * 4);
    try {
      offscreenFramebuffer.bindSingle(OffscreenTextures.Z);
      this.gl.readPixels(
        0,
        0,
        width,
        height,
        WebGL2RenderingContext.RGBA,
        WebGL2RenderingContext.FLOAT,
        depthArrayRGBA,
      );
    } finally {
      offscreenFramebuffer.framebuffer.unbind();
    }
    const depthArray = new Float32Array(numPixels);
    for (let i = 0; i < numPixels; ++i) {
      depthArray[i] = depthArrayRGBA[i * 4];
    }
    return depthArray;
  }

  issuePickRequest(glWindowX: number, glWindowY: number) {
    const { offscreenFramebuffer } = this;
    offscreenFramebuffer.readPixelFloat32IntoBuffer(
      OffscreenTextures.Z,
      glWindowX - pickRadius,
      glWindowY - pickRadius,
      0,
      pickDiameter,
      pickDiameter,
    );
    offscreenFramebuffer.readPixelFloat32IntoBuffer(
      OffscreenTextures.PICK,
      glWindowX - pickRadius,
      glWindowY - pickRadius,
      4 * 4 * pickDiameter * pickDiameter,
      pickDiameter,
      pickDiameter,
    );
  }

  completePickRequest(
    glWindowX: number,
    glWindowY: number,
    data: Float32Array,
    pickingData: FramePickingData,
  ) {
    const { mouseState } = this.viewer;
    mouseState.pickedRenderLayer = null;
    clearOutOfBoundsPickData(
      data,
      0,
      4,
      glWindowX,
      glWindowY,
      pickingData.viewportWidth,
      pickingData.viewportHeight,
    );
    const numOffsets = pickOffsetSequence.length;
    for (let i = 0; i < numOffsets; ++i) {
      const offset = pickOffsetSequence[i];
      const zValue = data[4 * offset];
      if (zValue === 0) continue;
      const relativeX = offset % pickDiameter;
      const relativeY = (offset - relativeX) / pickDiameter;
      const glWindowZ = 1.0 - zValue;
      tempVec3[0] =
        (2.0 * (glWindowX + relativeX - pickRadius)) /
          pickingData.viewportWidth -
        1.0;
      tempVec3[1] =
        (2.0 * (glWindowY + relativeY - pickRadius)) /
          pickingData.viewportHeight -
        1.0;
      tempVec3[2] = 2.0 * glWindowZ - 1.0;
      vec3.transformMat4(tempVec3, tempVec3, pickingData.invTransform);
      let { position: mousePosition, unsnappedPosition } = mouseState;
      const { value: voxelCoordinates } = this.navigationState.position;
      const rank = voxelCoordinates.length;
      if (mousePosition.length !== rank) {
        mousePosition = mouseState.position = new Float32Array(rank);
      }
      if (unsnappedPosition.length !== rank) {
        unsnappedPosition = mouseState.unsnappedPosition = new Float32Array(
          rank,
        );
      }
      mousePosition.set(voxelCoordinates);
      mouseState.coordinateSpace = this.navigationState.coordinateSpace.value;
      const displayDimensions =
        this.navigationState.pose.displayDimensions.value;
      const { displayDimensionIndices } = displayDimensions;
      for (
        let i = 0, spatialRank = displayDimensionIndices.length;
        i < spatialRank;
        ++i
      ) {
        mousePosition[displayDimensionIndices[i]] = tempVec3[i];
      }
      unsnappedPosition.set(mousePosition);
      const pickValue = data[4 * pickDiameter * pickDiameter + 4 * offset];
      pickingData.pickIDs.setMouseState(mouseState, pickValue);
      mouseState.displayDimensions = displayDimensions;
      mouseState.setActive(true);
      return;
    }
    mouseState.setActive(false);
  }

  translateDataPointByViewportPixels(
    out: vec3,
    orig: vec3,
    deltaX: number,
    deltaY: number,
  ): vec3 {
    const temp = tempVec3;
    const { viewProjectionMat, invViewProjectionMat, width, height } =
      this.projectionParameters.value;
    vec3.transformMat4(temp, orig, viewProjectionMat);
    temp[0] += (2 * deltaX) / width;
    temp[1] += (-2 * deltaY) / height;
    return vec3.transformMat4(out, temp, invViewProjectionMat);
  }

  private get transparentConfiguration() {
    let transparentConfiguration = this.transparentConfiguration_;
    if (transparentConfiguration === undefined) {
      transparentConfiguration = this.transparentConfiguration_ =
        this.registerDisposer(
          new FramebufferConfiguration(this.gl, {
            colorBuffers: makeTextureBuffers(
              this.gl,
              2,
              this.gl.RGBA32F,
              this.gl.RGBA,
              this.gl.FLOAT,
            ),
            depthBuffer: this.offscreenFramebuffer.depthBuffer!.addRef(),
          }),
        );
    }
    return transparentConfiguration;
  }

  private get volumeRenderingConfiguration() {
    let volumeRenderingConfiguration = this.volumeRenderingConfiguration_;
    if (volumeRenderingConfiguration === undefined) {
      volumeRenderingConfiguration = this.volumeRenderingConfiguration_ =
        this.registerDisposer(
          new FramebufferConfiguration(this.gl, {
            colorBuffers: makeTextureBuffers(
              this.gl,
              2,
              this.gl.RGBA32F,
              this.gl.RGBA,
              this.gl.FLOAT,
            ),
            depthBuffer: new DepthStencilRenderbuffer(this.gl),
          }),
        );
    }
    return volumeRenderingConfiguration;
  }

  private get maxProjectionConfiguration() {
    let maxProjectionConfiguration = this.maxProjectionConfiguration_;
    if (maxProjectionConfiguration === undefined) {
      maxProjectionConfiguration = this.maxProjectionConfiguration_ =
        this.registerDisposer(
          new FramebufferConfiguration(this.gl, {
            colorBuffers: [
              new TextureBuffer(
                this.gl,
                WebGL2RenderingContext.RGBA8,
                WebGL2RenderingContext.RGBA,
                WebGL2RenderingContext.UNSIGNED_BYTE,
              ),
              new TextureBuffer(
                this.gl,
                WebGL2RenderingContext.R32F,
                WebGL2RenderingContext.RED,
                WebGL2RenderingContext.FLOAT,
              ),
              new TextureBuffer(
                this.gl,
                WebGL2RenderingContext.R32F,
                WebGL2RenderingContext.RED,
                WebGL2RenderingContext.FLOAT,
              ),
              new TextureBuffer(
                this.gl,
                WebGL2RenderingContext.R32F,
                WebGL2RenderingContext.RED,
                WebGL2RenderingContext.FLOAT,
              ),
            ],
            depthBuffer: new DepthStencilRenderbuffer(this.gl),
          }),
        );
    }
    return maxProjectionConfiguration;
  }

  private get maxProjectionPickConfiguration() {
    let maxProjectionPickConfiguration = this.maxProjectionPickConfiguration_;
    if (maxProjectionPickConfiguration === undefined) {
      maxProjectionPickConfiguration = this.maxProjectionPickConfiguration_ =
        this.registerDisposer(
          new FramebufferConfiguration(this.gl, {
            colorBuffers: makeTextureBuffers(
              this.gl,
              2,
              WebGL2RenderingContext.R32F,
              WebGL2RenderingContext.RED,
              WebGL2RenderingContext.FLOAT,
            ),
            depthBuffer: new DepthStencilRenderbuffer(this.gl),
          }),
        );
    }
    return maxProjectionPickConfiguration;
  }

  drawWithPicking(pickingData: FramePickingData): boolean {
    if (!this.navigationState.valid) {
      return false;
    }
    if (this.viewer.enableAdaptiveDownsampling.value && this.isCameraMoving) {
      this.frameRateCalculator.addFrame();
    }
    const { width, height } = this.renderViewport;
    const showSliceViews = this.viewer.showSliceViews.value;
    for (const [sliceView, unconditional] of this.sliceViews) {
      if (unconditional || showSliceViews) {
        sliceView.updateRendering();
      }
    }

    const gl = this.gl;
    const disablePicking = () => {
      gl.drawBuffers(this.offscreenFramebuffer.singleAttachmentList);
    };
    const bindFramebuffer = () => {
      this.offscreenFramebuffer.bind(width, height);
    };
    bindFramebuffer();
    gl.disable(gl.SCISSOR_TEST);

    // Stencil buffer bit 0 indicates positions of framebuffer written by an opaque layer.
    //
    // Stencil buffer bit 1 indicates positions of framebuffer written by a transparent layer with
    // transparentPickEnabled=true.
    //
    // For a given xy framebuffer position, the pick id is chosen as the front-most position within
    // the highest *priority* class for which there is a fragment.  The 3 priority classes are:
    //
    // 1. Opaque layers
    // 2. Transparent layers with transparentPickEnabled==true
    // 3. Transparent layers with transparentPickEnabled==false
    //
    // For example, if a given ray passes first through an object from a transparent layer with
    // transparentPickEnabled=false, then through an object from a transparent layer with
    // transparentPickEnabled=true, the pick id will be for the object with
    // transparentPickEnabled=true, even though it is not the front-most object.
    //
    // We accomplish this priority scheme by writing to the pick buffer in 3 phases:
    //
    // 1. For opaque layers, we write to the pick buffer and depth buffer, and also set bit 0 of the
    // stencil buffer, at the same time as we render the color buffer.
    //
    // 2. For transparent layers, we write to the pick buffer as a separate rendering pass.  First,
    // we handle transparentPickEnabled=true layers: we write to the pick buffer and depth buffer,
    // and set the stencil buffer to `3`, but only at positions where the stencil buffer is unset.
    // Then, for transparentPickEnabled=false layers, we write to the pick buffer and depth buffer,
    // but only at positions where the stencil buffer is still unset.
    gl.enable(WebGL2RenderingContext.STENCIL_TEST);
    gl.stencilMask(0xffffffff);
    gl.clearStencil(0);
    gl.clear(WebGL2RenderingContext.STENCIL_BUFFER_BIT);

    // Write 1 to the stencil buffer unconditionally.  We set an always-pass stencil test in order
    // to be able to write to the stencil buffer.
    gl.stencilOp(
      /*sfail=*/ WebGL2RenderingContext.KEEP,
      /*dpfail=*/ WebGL2RenderingContext.KEEP,
      /*dppass=*/ WebGL2RenderingContext.REPLACE,
    );
    gl.stencilFunc(
      /*func=*/ WebGL2RenderingContext.ALWAYS,
      /*ref=*/ 1,
      /*mask=*/ 1,
    );
    const backgroundColor = this.viewer.perspectiveViewBackgroundColor.value;
    this.gl.clearColor(
      backgroundColor[0],
      backgroundColor[1],
      backgroundColor[2],
      0.0,
    );
    gl.clear(gl.DEPTH_BUFFER_BIT);
    gl.clearBufferfv(WebGL2RenderingContext.COLOR, OffscreenTextures.COLOR, [
      backgroundColor[0],
      backgroundColor[1],
      backgroundColor[2],
      0.0,
    ]);
    gl.clearBufferfv(
      WebGL2RenderingContext.COLOR,
      OffscreenTextures.Z,
      kZeroVec4,
    );
    gl.clearBufferfv(
      WebGL2RenderingContext.COLOR,
      OffscreenTextures.PICK,
      kZeroVec4,
    );

    gl.enable(gl.DEPTH_TEST);
    const projectionParameters = this.projectionParameters.value;

    // FIXME; avoid temporaries
    const lightingDirection = vec3.create();
    vec3.transformQuat(
      lightingDirection,
      kAxes[2],
      this.navigationState.pose.orientation.orientation,
    );
    vec3.scale(lightingDirection, lightingDirection, -1);

    const ambient = 0.2;
    const directional = 1 - ambient;

    const renderContext: PerspectiveViewRenderContext = {
      wireFrame: this.viewer.wireFrame.value,
      projectionParameters,
      lightDirection: lightingDirection,
      ambientLighting: ambient,
      directionalLighting: directional,
      pickIDs: pickingData.pickIDs,
      emitter: perspectivePanelEmit,
      emitColor: true,
      emitPickID: true,
      alreadyEmittedPickID: false,
      bindFramebuffer,
      frameNumber: this.context.frameNumber,
      sliceViewsPresent: this.sliceViews.size > 0,
      isContinuousCameraMotionInProgress:
        this.context.isContinuousCameraMotionInProgress,
    };

    mat4.copy(
      pickingData.invTransform,
      projectionParameters.invViewProjectionMat,
    );

    const { visibleLayers } = this.visibleLayerTracker;

    this.hasTransparent = false;
    let hasVolumeRendering = false;
    let hasMaxProjection = false;
    let hasAnnotation = false;
    let hasVolumeRendering = false;

    // Draw fully-opaque layers first.
    for (const [renderLayer, attachment] of visibleLayers) {
      if (!renderLayer.isTransparent) {
        if (!renderLayer.isAnnotation) {
          renderLayer.draw(renderContext, attachment);
        } else {
          hasAnnotation = true;
        }
      } else {
        this.hasTransparent = true;
        if (renderLayer.isVolumeRendering) {
          hasVolumeRendering = true;
          hasMaxProjection =
            hasMaxProjection ||
            isProjectionLayer(renderLayer as VolumeRenderingRenderLayer);
        }
      }
    }
    this.hasVolumeRendering = hasVolumeRendering;
    this.drawSliceViews(renderContext);

    if (hasAnnotation) {
      // Render annotations with blending enabled.

      gl.enable(WebGL2RenderingContext.BLEND);
      gl.depthFunc(WebGL2RenderingContext.LEQUAL);
      gl.blendFunc(
        WebGL2RenderingContext.SRC_ALPHA,
        WebGL2RenderingContext.ONE_MINUS_SRC_ALPHA,
      );
      for (const [renderLayer, attachment] of visibleLayers) {
        if (renderLayer.isAnnotation) {
          const annotationRenderLayer =
            renderLayer as PerspectiveViewAnnotationLayer;
          if (
            annotationRenderLayer.base.state.displayState.disablePicking.value
          ) {
            disablePicking();
            annotationRenderLayer.draw(renderContext, attachment);
            renderContext.bindFramebuffer();
          } else {
            annotationRenderLayer.draw(renderContext, attachment);
          }
        }
      }
      gl.depthFunc(WebGL2RenderingContext.LESS);
      gl.disable(WebGL2RenderingContext.BLEND);
    }

    if (this.viewer.showAxisLines.value) {
      this.drawAxisLines();
    }

    // Disable stencil operations.
    gl.stencilOp(
      /*sfail=*/ WebGL2RenderingContext.KEEP,
      /*dpfail=*/ WebGL2RenderingContext.KEEP,
      /*dppass=*/ WebGL2RenderingContext.KEEP,
    );

    if (this.hasTransparent) {
      //Draw transparent objects.

      let volumeRenderingBufferWidth = width;
      let volumeRenderingBufferHeight = height;

      if (this.viewer.enableAdaptiveDownsampling.value && this.isCameraMoving) {
        const downsamplingFactor =
          this.frameRateCalculator.calculateDownsamplingRate(
            FrameTimingMethod.MEAN,
          );
        if (downsamplingFactor > 1) {
          const originalRatio = width / height;
          volumeRenderingBufferWidth = Math.round(width / downsamplingFactor);
          volumeRenderingBufferHeight = Math.round(
            volumeRenderingBufferWidth / originalRatio,
          );
        }
      }

      // Create max projection buffer if needed.
      let bindMaxProjectionBuffer: () => void = () => {};
      let bindMaxProjectionPickingBuffer: () => void = () => {};
      if (hasMaxProjection) {
        const { maxProjectionConfiguration } = this;
        bindMaxProjectionBuffer = () => {
          maxProjectionConfiguration.bind(
            volumeRenderingBufferWidth,
            volumeRenderingBufferHeight,
          );
        };
        gl.depthMask(true);
        bindMaxProjectionBuffer();
        renderContext.bindMaxProjectionBuffer = bindMaxProjectionBuffer;
        gl.clearColor(0.0, 0.0, 0.0, 0.0);
        gl.clearDepth(0.0);
        gl.clear(
          WebGL2RenderingContext.COLOR_BUFFER_BIT |
            WebGL2RenderingContext.DEPTH_BUFFER_BIT,
        );

        const { maxProjectionPickConfiguration } = this;
        bindMaxProjectionPickingBuffer = () => {
          maxProjectionPickConfiguration.bind(
            volumeRenderingBufferWidth,
            volumeRenderingBufferHeight,
          );
        };
        bindMaxProjectionPickingBuffer();
        gl.clear(
          WebGL2RenderingContext.COLOR_BUFFER_BIT |
            WebGL2RenderingContext.DEPTH_BUFFER_BIT,
        );
      }

      let bindVolumeRenderingBuffer: () => void = () => {};
      if (hasVolumeRendering) {
        bindVolumeRenderingBuffer = () => {
          this.volumeRenderingConfiguration.bind(
            volumeRenderingBufferWidth,
            volumeRenderingBufferHeight,
          );
        };
        bindVolumeRenderingBuffer();
        // Copy the depth buffer from the offscreen framebuffer to the volume rendering framebuffer.
        gl.depthMask(true);
        gl.clearDepth(1.0);
        gl.clearColor(0.0, 0.0, 0.0, 1.0);
        gl.clear(
          WebGL2RenderingContext.COLOR_BUFFER_BIT |
            WebGL2RenderingContext.DEPTH_BUFFER_BIT,
        );
        this.offscreenDepthCopyHelper.draw(
          this.offscreenFramebuffer.colorBuffers[OffscreenTextures.Z].texture,
        );
      }

      const { transparentConfiguration } = this;
      renderContext.bindFramebuffer = () => {
        transparentConfiguration.bind(width, height);
      };
      renderContext.bindFramebuffer();

      // Compute accumulate and revealage textures.
      gl.depthMask(false);
      gl.enable(WebGL2RenderingContext.BLEND);
      gl.clearColor(0.0, 0.0, 0.0, 1.0);
      gl.clear(WebGL2RenderingContext.COLOR_BUFFER_BIT);
      renderContext.emitter = perspectivePanelEmitOIT;
      gl.blendFuncSeparate(
        WebGL2RenderingContext.ONE,
        WebGL2RenderingContext.ONE,
        WebGL2RenderingContext.ZERO,
        WebGL2RenderingContext.ONE_MINUS_SRC_ALPHA,
      );
      renderContext.emitPickID = false;
      let transparentRenderingMode = TransparentRenderingMode.Transparent;
      for (const [renderLayer, attachment] of visibleLayers) {
        if (renderLayer.isTransparent) {
          renderContext.depthBufferTexture =
            this.offscreenFramebuffer.colorBuffers[OffscreenTextures.Z].texture;
        }
        // Draw max projection layers
        if (
          renderLayer.isVolumeRendering &&
          isProjectionLayer(renderLayer as VolumeRenderingRenderLayer)
        ) {
          // Set state for max projection mode and draw
          gl.depthMask(true);
          gl.disable(WebGL2RenderingContext.BLEND);
          gl.depthFunc(WebGL2RenderingContext.GREATER);

          if (
            transparentRenderingMode !== TransparentRenderingMode.MAX_PROJECTION
          ) {
            renderContext.emitter = maxProjectionEmit;
            bindMaxProjectionBuffer();
          }
          renderLayer.draw(renderContext, attachment);

          // Copy max projection result to picking buffer
          // Depth testing on to combine max layers into one pick buffer via depth
          bindMaxProjectionPickingBuffer();
          this.maxProjectionToPickCopyHelper.draw(
            this.maxProjectionConfiguration.colorBuffers[1 /*depth*/].texture,
            this.maxProjectionConfiguration.colorBuffers[2 /*intensity*/]
              .texture,
            this.maxProjectionConfiguration.colorBuffers[3 /*pick*/].texture,
          );

          // Copy max projection color result to the transparent buffer with OIT
          // Depth testing off to combine max layers into one color via blend
          bindVolumeRenderingBuffer();
          gl.depthMask(false);
          gl.disable(WebGL2RenderingContext.DEPTH_TEST);
          gl.enable(WebGL2RenderingContext.BLEND);
          gl.blendFuncSeparate(
            WebGL2RenderingContext.ONE,
            WebGL2RenderingContext.ONE,
            WebGL2RenderingContext.ZERO,
            WebGL2RenderingContext.ONE_MINUS_SRC_ALPHA,
          );
          this.maxProjectionColorCopyHelper.draw(
            this.maxProjectionConfiguration.colorBuffers[0 /*color*/].texture,
            this.maxProjectionConfiguration.colorBuffers[1 /*depth*/].texture,
          );

          // Reset the max projection buffer
          bindMaxProjectionBuffer();
          gl.depthMask(true);
          gl.clearColor(0.0, 0.0, 0.0, 0.0);
          gl.clearDepth(0.0);
          gl.clear(
            WebGL2RenderingContext.COLOR_BUFFER_BIT |
              WebGL2RenderingContext.DEPTH_BUFFER_BIT,
          );

          // Set back to non-max projection state
          gl.clearDepth(1.0);
          gl.clearColor(0.0, 0.0, 0.0, 1.0);
          gl.depthMask(false);
          gl.enable(WebGL2RenderingContext.DEPTH_TEST);
          gl.depthFunc(WebGL2RenderingContext.LESS);

          transparentRenderingMode = TransparentRenderingMode.MAX_PROJECTION;
        }
        // Draw regular transparent layers
        else if (renderLayer.isTransparent) {
          if (renderLayer.isVolumeRendering) {
            if (
              transparentRenderingMode !==
              TransparentRenderingMode.VOLUME_RENDERING
            ) {
              renderContext.emitter = perspectivePanelEmitOIT;
              bindVolumeRenderingBuffer();
            }
            transparentRenderingMode =
              TransparentRenderingMode.VOLUME_RENDERING;
          } else {
            if (
              transparentRenderingMode !== TransparentRenderingMode.Transparent
            ) {
              renderContext.emitter = perspectivePanelEmitOIT;
              renderContext.bindFramebuffer();
            }
            transparentRenderingMode = TransparentRenderingMode.Transparent;
          }
          renderLayer.draw(renderContext, attachment);
        }
      }
      // Copy transparent rendering result back to primary buffer.
      gl.disable(WebGL2RenderingContext.DEPTH_TEST);
      gl.viewport(0, 0, width, height);
      this.offscreenFramebuffer.bindSingle(OffscreenTextures.COLOR);
      gl.blendFunc(
        WebGL2RenderingContext.ONE_MINUS_SRC_ALPHA,
        WebGL2RenderingContext.SRC_ALPHA,
      );
      this.transparencyCopyHelper.draw(
        transparentConfiguration.colorBuffers[0].texture,
        transparentConfiguration.colorBuffers[1].texture,
      );
      if (hasVolumeRendering) {
        this.transparencyCopyHelper.draw(
          this.volumeRenderingConfiguration.colorBuffers[0].texture,
          this.volumeRenderingConfiguration.colorBuffers[1].texture,
        );
      }

      gl.depthMask(true);
      gl.disable(WebGL2RenderingContext.BLEND);
      gl.enable(WebGL2RenderingContext.DEPTH_TEST);

      // Restore framebuffer attachments.
      renderContext.bindFramebuffer = bindFramebuffer;
      bindFramebuffer();

      // Do picking only rendering pass for transparent layers.
      gl.enable(WebGL2RenderingContext.STENCIL_TEST);
      gl.drawBuffers([gl.NONE, gl.COLOR_ATTACHMENT1, gl.COLOR_ATTACHMENT2]);
      renderContext.emitter = perspectivePanelEmit;
      renderContext.emitPickID = true;
      renderContext.emitColor = false;

      // First, render `transparentPickEnabled=true` layers.

      // Only write to positions where the stencil buffer bit 0 is unset (i.e. the ray does not
      // intersect any opaque object), since opaque objects take precedence.  Set the stencil buffer
      // bit 1 to ensure those positions take precedence over `transparentPickEnabled=false` layers.
      gl.stencilFunc(
        /*func=*/ WebGL2RenderingContext.NOTEQUAL,
        /*ref=*/ 3,
        /*mask=*/ 1,
      );
      gl.stencilOp(
        /*sfail=*/ WebGL2RenderingContext.KEEP,
        /*dpfail=*/ WebGL2RenderingContext.KEEP,
        /*dppass=*/ WebGL2RenderingContext.REPLACE,
      );
      gl.stencilMask(2);
      if (hasMaxProjection) {
        this.maxProjectionPickCopyHelper.draw(
          this.maxProjectionPickConfiguration.colorBuffers[0].texture /*depth*/,
          this.maxProjectionPickConfiguration.colorBuffers[1].texture /*pick*/,
        );
      }
      for (const [renderLayer, attachment] of visibleLayers) {
        if (
          !renderLayer.isTransparent ||
          !renderLayer.transparentPickEnabled ||
          renderLayer.isVolumeRendering
        ) {
          // Skip non-transparent layers and transparent layers with transparentPickEnabled=false.
          // Volume rendering layers are handled separately and are combined in a pick buffer
          continue;
        } else {
          renderLayer.draw(renderContext, attachment);
        }
      }

      gl.stencilFunc(
        /*func=*/ WebGL2RenderingContext.EQUAL,
        /*ref=*/ 0,
        /*mask=*/ 3,
      );
      gl.stencilOp(
        /*sfail=*/ WebGL2RenderingContext.KEEP,
        /*dpfail=*/ WebGL2RenderingContext.KEEP,
        /*dppass=*/ WebGL2RenderingContext.KEEP,
      );
      gl.stencilMask(0);
      for (const [renderLayer, attachment] of visibleLayers) {
        if (!renderLayer.isTransparent || renderLayer.transparentPickEnabled) {
          continue;
        }
        renderLayer.draw(renderContext, attachment);
      }
    }
    gl.stencilMask(0xffffffff);
    gl.disable(WebGL2RenderingContext.STENCIL_TEST);

    if (
      this.viewer.showScaleBar.value &&
      this.viewer.orthographicProjection.value
    ) {
      // Only modify color buffer.
      gl.drawBuffers([gl.COLOR_ATTACHMENT0]);

      gl.disable(WebGL2RenderingContext.DEPTH_TEST);
      gl.enable(WebGL2RenderingContext.BLEND);
      gl.blendFunc(
        WebGL2RenderingContext.SRC_ALPHA,
        WebGL2RenderingContext.ONE_MINUS_SRC_ALPHA,
      );
      const { scaleBars } = this;
      const options = this.viewer.scaleBarOptions.value;
      scaleBars.draw(
        this.renderViewport,
        this.navigationState.displayDimensionRenderInfo.value,
        this.navigationState.relativeDisplayScales.value,
        this.navigationState.zoomFactor.value /
          this.renderViewport.logicalHeight,
        options,
      );
      gl.disable(WebGL2RenderingContext.BLEND);
    }
    this.offscreenFramebuffer.unbind();

    // Draw the texture over the whole viewport.
    this.setGLClippedViewport();
    this.offscreenCopyHelper.draw(
      this.offscreenFramebuffer.colorBuffers[OffscreenTextures.COLOR].texture,
    );
    return true;
  }

  protected drawSliceViews(renderContext: PerspectiveViewRenderContext) {
    const { sliceViewRenderHelper } = this;
    const {
      lightDirection,
      ambientLighting,
      directionalLighting,
      projectionParameters: { viewProjectionMat },
    } = renderContext;

    const showSliceViews = this.viewer.showSliceViews.value;
    for (const [sliceView, unconditional] of this.sliceViews) {
      if (!unconditional && !showSliceViews) {
        continue;
      }
      const {
        width: sliceViewWidth,
        height: sliceViewHeight,
        invViewMatrix: sliceViewInvViewMatrix,
        viewportNormalInCanonicalCoordinates,
      } = sliceView.projectionParameters.value;
      if (sliceViewWidth === 0 || sliceViewHeight === 0 || !sliceView.valid) {
        continue;
      }
      const scalar = Math.abs(
        vec3.dot(lightDirection, viewportNormalInCanonicalCoordinates),
      );
      const factor = ambientLighting + scalar * directionalLighting;
      const mat = tempMat4;
      // Need a matrix that maps (+1, +1, 0) to projectionMat * (width, height, 0)
      mat4.identity(mat);
      mat[0] = sliceViewWidth / 2.0;
      mat[5] = -sliceViewHeight / 2.0;
      mat4.multiply(mat, sliceViewInvViewMatrix, mat);
      mat4.multiply(mat, viewProjectionMat, mat);
      const backgroundColor = tempVec4;
      const crossSectionBackgroundColor =
        this.viewer.crossSectionBackgroundColor.value;
      backgroundColor[0] = crossSectionBackgroundColor[0];
      backgroundColor[1] = crossSectionBackgroundColor[1];
      backgroundColor[2] = crossSectionBackgroundColor[2];
      backgroundColor[3] = 1;
      sliceViewRenderHelper.draw(
        sliceView.offscreenFramebuffer.colorBuffers[0].texture,
        mat,
        vec4.fromValues(factor, factor, factor, 1),
        tempVec4,
        0,
        0,
        1,
        1,
      );
    }
  }

  protected drawAxisLines() {
    const {
      zoomFactor: { value: zoom },
    } = this.viewer.navigationState;
    const projectionParameters = this.projectionParameters.value;
    const axisRatio =
      Math.min(
        projectionParameters.logicalWidth,
        projectionParameters.logicalHeight,
      ) /
      this.renderViewport.logicalHeight /
      4;
    const axisLength = zoom * axisRatio;
    const { gl } = this;
    gl.drawBuffers([gl.COLOR_ATTACHMENT0]);
    this.axesLineHelper.draw(
      computeAxisLineMatrix(projectionParameters, axisLength),
      /*blend=*/ false,
    );
  }

  zoomByMouse(factor: number) {
    this.navigationState.zoomBy(factor);
  }
}<|MERGE_RESOLUTION|>--- conflicted
+++ resolved
@@ -474,24 +474,8 @@
     );
 
     this.registerDisposer(
-<<<<<<< HEAD
-      this.viewer.navigationState.changed.add(() => {
-        // Don't mark camera moving on picking requests
-        if (this.isMovingToMousePositionOnPick) {
-          return;
-        }
-        if (this.redrawAfterMoveTimeOutId !== -1) {
-          window.clearTimeout(this.redrawAfterMoveTimeOutId);
-        }
-        this.redrawAfterMoveTimeOutId = window.setTimeout(() => {
-          this.redrawAfterMoveTimeOutId = -1;
-          this.frameRateCalculator.resetForNewFrameSet();
-          this.context.scheduleRedraw();
-        }, REDRAW_DELAY_AFTER_CAMERA_MOVE);
-=======
       this.context.continuousCameraMotionFinished.add(() => {
         if (this.hasVolumeRendering) this.scheduleRedraw();
->>>>>>> 6c639b97
       }),
     );
 
@@ -1019,7 +1003,6 @@
     const { visibleLayers } = this.visibleLayerTracker;
 
     this.hasTransparent = false;
-    let hasVolumeRendering = false;
     let hasMaxProjection = false;
     let hasAnnotation = false;
     let hasVolumeRendering = false;
