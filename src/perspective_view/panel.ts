--- conflicted
+++ resolved
@@ -276,10 +276,7 @@
   protected visibleLayerTracker: Owned<
     VisibleRenderLayerTracker<PerspectivePanel, PerspectiveViewRenderLayer>
   >;
-<<<<<<< HEAD
   private hasVolumeRendering = false;
-=======
->>>>>>> c9081c0d
 
   get rpc() {
     return this.sharedObject.rpc!;
@@ -290,8 +287,6 @@
   get displayDimensionRenderInfo() {
     return this.navigationState.displayDimensionRenderInfo;
   }
-<<<<<<< HEAD
-=======
 
   // the frame rate calculator is used to determine if downsampling should be applied
   // after a camera move
@@ -311,9 +306,6 @@
       this.hasVolumeRendering
     );
   }
-  private hasVolumeRendering = false;
-  private hasTransparent = false;
->>>>>>> c9081c0d
 
   /**
    * If boolean value is true, sliceView is shown unconditionally, regardless of the value of
@@ -479,9 +471,6 @@
 
     this.registerDisposer(
       this.context.continuousCameraMotionFinished.add(() => {
-<<<<<<< HEAD
-        if (this.hasVolumeRendering) this.scheduleRedraw();
-=======
         this.isCameraInContinuousMotion = false;
         if (this.hasVolumeRendering) {
           this.scheduleRedraw();
@@ -492,7 +481,6 @@
     this.registerDisposer(
       this.context.continuousCameraMotionStarted.add(() => {
         this.isCameraInContinuousMotion = true;
->>>>>>> c9081c0d
       }),
     );
 
@@ -1016,15 +1004,10 @@
 
     const { visibleLayers } = this.visibleLayerTracker;
 
-<<<<<<< HEAD
     let hasTransparent = false;
     // By default, volume rendering layers are not pickable when the camera is moving.
     let hasVolumeRenderingPick =
       !this.context.isContinuousCameraMotionInProgress;
-=======
-    this.hasTransparent = false;
-    let hasMaxProjection = false;
->>>>>>> c9081c0d
     let hasAnnotation = false;
     let hasVolumeRendering = false;
 
@@ -1037,16 +1020,11 @@
           hasAnnotation = true;
         }
       } else {
-        this.hasTransparent = true;
+        hasTransparent = true;
         if (renderLayer.isVolumeRendering) {
           hasVolumeRendering = true;
-<<<<<<< HEAD
           hasVolumeRenderingPick =
             hasVolumeRenderingPick ||
-=======
-          hasMaxProjection =
-            hasMaxProjection ||
->>>>>>> c9081c0d
             isProjectionLayer(renderLayer as VolumeRenderingRenderLayer);
         }
       }
@@ -1093,7 +1071,7 @@
       /*dppass=*/ WebGL2RenderingContext.KEEP,
     );
 
-    if (this.hasTransparent) {
+    if (hasTransparent) {
       //Draw transparent objects.
 
       let volumeRenderingBufferWidth = width;
@@ -1118,10 +1096,12 @@
         }
       }
 
-      // Create max projection buffer if needed.
+      // Create volume rendering related buffers.
       let bindMaxProjectionBuffer: () => void = () => {};
       let bindMaxProjectionPickingBuffer: () => void = () => {};
+      let bindVolumeRenderingBuffer: () => void = () => {};
       if (this.hasVolumeRendering) {
+        // Max projection setup
         renderContext.maxProjectionEmit = maxProjectionEmit;
         const { maxProjectionConfiguration } = this;
         bindMaxProjectionBuffer = () => {
@@ -1140,6 +1120,7 @@
             WebGL2RenderingContext.DEPTH_BUFFER_BIT,
         );
 
+        // Max projection picking setup
         const { maxProjectionPickConfiguration } = this;
         bindMaxProjectionPickingBuffer = () => {
           maxProjectionPickConfiguration.bind(
@@ -1152,10 +1133,8 @@
           WebGL2RenderingContext.COLOR_BUFFER_BIT |
             WebGL2RenderingContext.DEPTH_BUFFER_BIT,
         );
-      }
-
-      let bindVolumeRenderingBuffer: () => void = () => {};
-      if (hasVolumeRendering) {
+
+        // Volume rendering setup
         bindVolumeRenderingBuffer = () => {
           this.volumeRenderingConfiguration.bind(
             volumeRenderingBufferWidth,
@@ -1201,7 +1180,6 @@
         if (renderLayer.isVolumeRendering) {
           renderContext.depthBufferTexture =
             this.offscreenFramebuffer.colorBuffers[OffscreenTextures.Z].texture;
-<<<<<<< HEAD
 
           const isVolumeProjectionLayer = isProjectionLayer(
             renderLayer as VolumeRenderingRenderLayer,
@@ -1215,6 +1193,15 @@
           // Case 1 - No picking pass needed and not a projection layer
           // Draw the layer as normal and continue on
           if (!needsSecondPickingPass && !isVolumeProjectionLayer) {
+            if (
+              currentTransparentRenderingState !==
+              TransparentRenderingState.VOLUME_RENDERING
+            ) {
+              renderContext.emitter = perspectivePanelEmitOIT;
+              bindVolumeRenderingBuffer();
+            }
+            currentTransparentRenderingState =
+              TransparentRenderingState.VOLUME_RENDERING;
             renderLayer.draw(renderContext, attachment);
             continue;
           }
@@ -1227,25 +1214,13 @@
             gl.depthMask(true);
             gl.disable(WebGL2RenderingContext.BLEND);
             gl.depthFunc(WebGL2RenderingContext.GREATER);
-=======
-        }
-        // Draw max projection layers
-        if (
-          renderLayer.isVolumeRendering &&
-          isProjectionLayer(renderLayer as VolumeRenderingRenderLayer)
-        ) {
-          // Set state for max projection mode and draw
-          gl.depthMask(true);
-          gl.disable(WebGL2RenderingContext.BLEND);
-          gl.depthFunc(WebGL2RenderingContext.GREATER);
-
-          if (
-            currentTransparentRenderingState !==
-            TransparentRenderingState.MAX_PROJECTION
-          ) {
->>>>>>> c9081c0d
-            renderContext.emitter = maxProjectionEmit;
-            bindMaxProjectionBuffer();
+            if (
+              currentTransparentRenderingState !==
+              TransparentRenderingState.MAX_PROJECTION
+            ) {
+              renderContext.emitter = maxProjectionEmit;
+              bindMaxProjectionBuffer();
+            }
           }
           renderLayer.draw(renderContext, attachment);
 
@@ -1259,15 +1234,7 @@
             this.maxProjectionConfiguration.colorBuffers[3 /*pick*/].texture,
           );
 
-<<<<<<< HEAD
           // Turn back on OIT blending
-=======
-          // Copy max projection color result to the transparent buffer with OIT
-          // Depth testing off to combine max layers into one color via blend
-          bindVolumeRenderingBuffer();
-          gl.depthMask(false);
-          gl.disable(WebGL2RenderingContext.DEPTH_TEST);
->>>>>>> c9081c0d
           gl.enable(WebGL2RenderingContext.BLEND);
           gl.blendFuncSeparate(
             WebGL2RenderingContext.ONE,
@@ -1279,7 +1246,7 @@
           // Copy max projection color result to the transparent buffer with OIT
           // Depth testing off to combine max layers into one color via blending
           if (isVolumeProjectionLayer) {
-            renderContext.bindFramebuffer();
+            bindVolumeRenderingBuffer();
             gl.depthMask(false);
             gl.disable(WebGL2RenderingContext.DEPTH_TEST);
             this.maxProjectionColorCopyHelper.draw(
@@ -1298,7 +1265,7 @@
               WebGL2RenderingContext.DEPTH_BUFFER_BIT,
           );
 
-          // Set back to non-max projection state
+          // Set some values back to non-max projection state
           gl.clearDepth(1.0);
           gl.clearColor(0.0, 0.0, 0.0, 1.0);
           gl.depthMask(false);
@@ -1307,17 +1274,6 @@
 
           currentTransparentRenderingState =
             TransparentRenderingState.MAX_PROJECTION;
-        } else if (renderLayer.isVolumeRendering) {
-          if (
-            currentTransparentRenderingState !==
-            TransparentRenderingState.VOLUME_RENDERING
-          ) {
-            renderContext.emitter = perspectivePanelEmitOIT;
-            bindVolumeRenderingBuffer();
-          }
-          currentTransparentRenderingState =
-            TransparentRenderingState.VOLUME_RENDERING;
-          renderLayer.draw(renderContext, attachment);
         }
         // Draw regular transparent layers
         else if (renderLayer.isTransparent) {
