--- conflicted
+++ resolved
@@ -785,14 +785,11 @@
   typeToIds[parameters.type] = ids;
   typeToIdMaps.fill(new Map());
   typeToIdMaps[parameters.type] = new Map(ids.map((id, i) => [id, i]));
-<<<<<<< HEAD
   // TODO (SKM) : need to fill out the typeToSize etc. here
-=======
   idToSizeMaps.fill(new Map());
   idToSizeMaps[parameters.type] = new Map(ids.map((id) => [id, 1]));
   typeToSize.fill(0);
   typeToSize[parameters.type] = countLow;
->>>>>>> 8b8a2a51
   return geometryData;
 }
 
