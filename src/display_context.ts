/**
 * @license
 * Copyright 2016 Google Inc.
 * Licensed under the Apache License, Version 2.0 (the "License");
 * you may not use this file except in compliance with the License.
 * You may obtain a copy of the License at
 *
 *      http://www.apache.org/licenses/LICENSE-2.0
 *
 * Unless required by applicable law or agreed to in writing, software
 * distributed under the License is distributed on an "AS IS" BASIS,
 * WITHOUT WARRANTIES OR CONDITIONS OF ANY KIND, either express or implied.
 * See the License for the specific language governing permissions and
 * limitations under the License.
 */

import { debounce } from "lodash-es";

import type { FrameNumberCounter } from "#src/chunk_manager/frontend.js";
import { TrackableValue } from "#src/trackable_value.js";
import { animationFrameDebounce } from "#src/util/animation_frame_debounce.js";
import type { Borrowed } from "#src/util/disposable.js";
import { RefCounted } from "#src/util/disposable.js";
import { FramerateMonitor } from "#src/util/framerate.js";
import type { mat4 } from "#src/util/geom.js";
import { parseFixedLengthArray, verifyFloat01 } from "#src/util/json.js";
import { NullarySignal } from "#src/util/signal.js";
import type { WatchableVisibilityPriority } from "#src/visibility_priority/frontend.js";
import type { GL } from "#src/webgl/context.js";
import { initializeWebGL } from "#src/webgl/context.js";

const DELAY_AFTER_CONTINUOUS_CAMERA_MOTION_MS = 300;

export class RenderViewport {
  // Width of visible portion of panel in canvas pixels.
  width = 0;

  // Height of visible portion of panel in canvas pixels.
  height = 0;

  // Width in canvas pixels, including portions outside of the canvas (i.e. outside the "viewport"
  // window).
  logicalWidth = 0;

  // Height in canvas pixels, including portions outside of the canvas (i.e. outside the "viewport"
  // window).
  logicalHeight = 0;

  // Left edge of visible region within full (logical) panel, as fraction in [0, 1].
  visibleLeftFraction = 0;

  // Top edge of visible region within full (logical) panel, as fraction in [0, 1].
  visibleTopFraction = 0;

  // Fraction of logical width that is visible, equal to `widthInCanvasPixels / logicalWidth`.
  visibleWidthFraction = 0;

  // Fraction of logical height that is visible, equal to `heightInCanvasPixels / logicalHeight`.
  visibleHeightFraction = 0;
}

export function applyRenderViewportToProjectionMatrix(
  viewport: RenderViewport,
  projectionMatrix: mat4,
) {
  const xScale = 1 / viewport.visibleWidthFraction;
  const yScale = 1 / viewport.visibleHeightFraction;
  const xOffset = -1 - (-1 + 2 * viewport.visibleLeftFraction) * xScale;
  let yOffset = -1 - (-1 + 2 * viewport.visibleTopFraction) * yScale;
  yOffset = -yOffset;
  projectionMatrix[0] =
    projectionMatrix[0] * xScale + projectionMatrix[3] * xOffset;
  projectionMatrix[4] =
    projectionMatrix[4] * xScale + projectionMatrix[7] * xOffset;
  projectionMatrix[8] =
    projectionMatrix[8] * xScale + projectionMatrix[11] * xOffset;
  projectionMatrix[12] =
    projectionMatrix[12] * xScale + projectionMatrix[15] * xOffset;

  projectionMatrix[1] =
    projectionMatrix[1] * yScale + projectionMatrix[3] * yOffset;
  projectionMatrix[5] =
    projectionMatrix[5] * yScale + projectionMatrix[7] * yOffset;
  projectionMatrix[9] =
    projectionMatrix[9] * yScale + projectionMatrix[11] * yOffset;
  projectionMatrix[13] =
    projectionMatrix[13] * yScale + projectionMatrix[15] * yOffset;
}

export function renderViewportsEqual(a: RenderViewport, b: RenderViewport) {
  return (
    a.width === b.width &&
    a.height === b.height &&
    a.logicalWidth === b.logicalWidth &&
    a.logicalHeight === b.logicalHeight &&
    a.visibleLeftFraction === b.visibleLeftFraction &&
    a.visibleTopFraction === b.visibleTopFraction
  );
}

export abstract class RenderedPanel extends RefCounted {
  gl: GL;

  // Generation used to check whether the following bounds-related fields are up to date.
  boundsGeneration = -1;

  // Offset of visible portion of panel in canvas pixels from left side of canvas.
  canvasRelativeClippedLeft = 0;

  // Offset of visible portion of panel in canvas pixels from top of canvas.
  canvasRelativeClippedTop = 0;

  canvasRelativeLogicalLeft = 0;
  canvasRelativeLogicalTop = 0;

  renderViewport = new RenderViewport();

  private monitorState: PanelMonitorState = {};

  constructor(
    public context: Borrowed<DisplayContext>,
    public element: HTMLElement,
    public visibility: WatchableVisibilityPriority,
  ) {
    super();
    this.gl = context.gl;
    context.addPanel(this);
  }

  scheduleRedraw() {
    if (this.visible) {
      this.context.scheduleRedraw();
    }
  }

  abstract isReady(): boolean;

  ensureBoundsUpdated() {
    const { context } = this;
    context.ensureBoundsUpdated();
    const { boundsGeneration } = context;
    if (boundsGeneration === this.boundsGeneration) return;
    this.boundsGeneration = boundsGeneration;
    const { element } = this;
    const clientRect = element.getBoundingClientRect();
    context.ensureMonitorPanel(element, this.monitorState, clientRect);
    const root = context.container;
    const canvasRect = context.canvasRect!;
    const { canvas } = context;
    const { width: canvasPixelWidth, height: canvasPixelHeight } = canvas;
    const screenToCanvasPixelScaleX = canvasPixelWidth / canvasRect.width;
    const screenToCanvasPixelScaleY = canvasPixelHeight / canvasRect.height;
    // Logical bounding rectangle in canvas/WebGL pixels (which may be a different size than screen
    // pixels when using a fixed canvas size via the Python integration).
    const canvasLeft = canvasRect.left;
    const canvasTop = canvasRect.top;
    const logicalLeft = (this.canvasRelativeLogicalLeft = Math.round(
      (clientRect.left - canvasLeft) * screenToCanvasPixelScaleX +
        element.clientLeft,
    ));
    const logicalTop = (this.canvasRelativeLogicalTop = Math.round(
      (clientRect.top - canvasTop) * screenToCanvasPixelScaleY +
        element.clientTop,
    ));
    const logicalWidth = element.clientWidth;
    const logicalHeight = element.clientHeight;
    const logicalRight = logicalLeft + logicalWidth;
    const logicalBottom = logicalTop + logicalHeight;
    // Clipped bounding rectangle in canvas/WebGL pixels.  The clipped bounding rectangle is the
    // portion actually visible and overlapping the canvas.
    let clippedTop = logicalTop;
    let clippedLeft = logicalLeft;
    let clippedRight = logicalRight;
    let clippedBottom = logicalBottom;
    for (
      let parent = element.parentElement;
      parent !== null && parent !== root;
      parent = parent.parentElement
    ) {
      const rect = parent.getBoundingClientRect();
      if (
        rect.x === 0 &&
        rect.y === 0 &&
        rect.width === 0 &&
        rect.height === 0
      ) {
        // Assume this is a `display: contents;` element.
        continue;
      }
      clippedLeft = Math.max(
        clippedLeft,
        (rect.left - canvasLeft) * screenToCanvasPixelScaleX,
      );
      clippedTop = Math.max(
        clippedTop,
        (rect.top - canvasTop) * screenToCanvasPixelScaleY,
      );
      clippedRight = Math.min(
        clippedRight,
        (rect.right - canvasLeft) * screenToCanvasPixelScaleX,
      );
      clippedBottom = Math.min(
        clippedBottom,
        (rect.bottom - canvasTop) * screenToCanvasPixelScaleY,
      );
    }
    clippedTop = this.canvasRelativeClippedTop = Math.round(
      Math.max(clippedTop, 0),
    );
    clippedLeft = this.canvasRelativeClippedLeft = Math.round(
      Math.max(clippedLeft, 0),
    );
    clippedRight = Math.round(Math.min(clippedRight, canvasPixelWidth));
    clippedBottom = Math.round(Math.min(clippedBottom, canvasPixelHeight));
    const viewport = this.renderViewport;
    const clippedWidth = (viewport.width = Math.max(
      0,
      clippedRight - clippedLeft,
    ));
    const clippedHeight = (viewport.height = Math.max(
      0,
      clippedBottom - clippedTop,
    ));
    viewport.logicalWidth = logicalWidth;
    viewport.logicalHeight = logicalHeight;
    viewport.visibleLeftFraction = (clippedLeft - logicalLeft) / logicalWidth;
    viewport.visibleTopFraction = (clippedTop - logicalTop) / logicalHeight;
    viewport.visibleWidthFraction = clippedWidth / logicalWidth;
    viewport.visibleHeightFraction = clippedHeight / logicalHeight;
  }

  // Sets the viewport to the clipped viewport.  Any drawing must take
  // `visible{Left,Top,Width,Height}Fraction` into account.  setGLClippedViewport() {
  setGLClippedViewport() {
    const {
      gl,
      canvasRelativeClippedTop,
      canvasRelativeClippedLeft,
      renderViewport: { width, height },
    } = this;
    const bottom = canvasRelativeClippedTop + height;
    gl.enable(WebGL2RenderingContext.SCISSOR_TEST);
    const glBottom = this.context.canvas.height - bottom;
    gl.viewport(canvasRelativeClippedLeft, glBottom, width, height);
    gl.scissor(canvasRelativeClippedLeft, glBottom, width, height);
  }

  // Sets the viewport to the logical viewport, using the scissor test to constrain drawing to the
  // clipped viewport.  Drawing does not need to take `visible{Left,Top,Width,Height}Fraction` into
  // account.
  setGLLogicalViewport() {
    const {
      gl,
      renderViewport: { width, height, logicalWidth, logicalHeight },
    } = this;
    const canvasHeight = this.context.canvas.height;
    gl.enable(WebGL2RenderingContext.SCISSOR_TEST);
    gl.viewport(
      this.canvasRelativeLogicalLeft,
      canvasHeight - (this.canvasRelativeLogicalTop + logicalHeight),
      logicalWidth,
      logicalHeight,
    );
    gl.scissor(
      this.canvasRelativeClippedLeft,
      canvasHeight - (this.canvasRelativeClippedTop + height),
      width,
      height,
    );
  }

  abstract draw(): void;

  disposed() {
    this.context.unmonitorPanel(this.element, this.monitorState);
    this.context.removePanel(this);
    super.disposed();
  }

  get visible() {
    return this.visibility.visible;
  }

  getDepthArray(): Float32Array | undefined {
    return undefined;
  }

  get shouldDraw() {
    if (!this.visible) return false;
    const { element } = this;
    if (
      element.clientWidth === 0 ||
      element.clientHeight === 0 ||
      element.offsetWidth === 0 ||
      element.offsetHeight === 0
    ) {
      // Skip drawing if the panel has zero client area.
      return false;
    }
    return true;
  }

  // Returns a number that determine the order in which panels are drawn. This is used by CdfPanel
  // to ensure it is drawn after other panels that update the histogram.
  //
  // A higher number -> later draw.
  get drawOrder() {
    return 0;
  }
}

export abstract class IndirectRenderedPanel extends RenderedPanel {
  canvas = document.createElement("canvas");
  canvasRenderingContext = this.canvas.getContext("2d");
  constructor(
    context: Borrowed<DisplayContext>,
    element: HTMLElement,
    visibility: WatchableVisibilityPriority,
  ) {
    super(context, element, visibility);
    const { canvas } = this;
    element.appendChild(canvas);
    element.style.position = "relative";
    canvas.style.position = "absolute";
    canvas.style.left = "0";
    canvas.style.right = "0";
    canvas.style.top = "0";
    canvas.style.bottom = "0";
  }

  abstract drawIndirect(): void;

  draw() {
    this.drawIndirect();
    const { renderViewport, canvas } = this;
    const { logicalWidth, logicalHeight } = renderViewport;
    canvas.width = logicalWidth;
    canvas.height = logicalHeight;
    const { canvasRenderingContext } = this;
    canvasRenderingContext?.drawImage(
      this.context.canvas,
      this.canvasRelativeLogicalLeft,
      this.canvasRelativeLogicalTop,
      logicalWidth,
      logicalHeight,
      0,
      0,
      logicalWidth,
      logicalHeight,
    );
  }
}

// Specifies a rectangular sub-region of the full viewer area to actually be rendered on the canvas.
// This is used by the Python integration to produce large screenshots by tiling multiple
// screenshots.
//
// The value is: `[left, top, width, height]` where all values are in [0, 1].
export class TrackableWindowedViewport extends TrackableValue<Float64Array> {
  constructor() {
    super(Float64Array.of(0, 0, 1, 1), (obj) =>
      parseFixedLengthArray(new Float64Array(4), obj, verifyFloat01),
    );
  }
  toJSON() {
    const { value } = this;
    const [left, top, width, height] = value;
    if (left === 0 && top === 0 && width === 1 && height === 1)
      return undefined;
    return Array.from(value);
  }
}

// Size/position monitoring state for a single panel.
interface PanelMonitorState {
  // Intersection observer used to detect movement of a panel.  The root element is always the root
  // container element.
  intersectionObserver?: IntersectionObserver;

  // Margin within the root element chosen to exactly match the bounds
  // of the panel element when the IntersectionObserver was created.
  // When the bounds of either the root element or the panel element
  // have possibly changed, the new margin is computed and compared to
  // this value.  This is stored separately, rather than just relying
  // on `intersectionObserver?.rootMargin`, to avoid spuriously change
  // detections due to normalization that the browser may do.
  intersectionObserverMargin?: string;

  // Indicates that the panel element was added to the resize observer.
  addedToResizeObserver?: boolean;
}

export class DisplayContext extends RefCounted implements FrameNumberCounter {
  canvas = document.createElement("canvas");
  gl: GL;
  updateStarted = new NullarySignal();
  updateFinished = new NullarySignal();
<<<<<<< HEAD
=======
  continuousCameraMotionStarted = new NullarySignal();
>>>>>>> c9081c0d
  continuousCameraMotionFinished = new NullarySignal();
  changed = this.updateFinished;
  panels = new Set<RenderedPanel>();
  canvasRect: DOMRect | undefined;
  rootRect: DOMRect | undefined;
  resizeGeneration = 0;
  boundsGeneration = -1;
  private framerateMonitor = new FramerateMonitor();

  private continuousCameraMotionInProgress = false;

  private continuousCameraMotionInProgress = false;

  // Panels ordered by `drawOrder`.  If length is 0, needs to be recomputed.
  private orderedPanels: RenderedPanel[] = [];

  /**
   * Unique number of the next frame.  Incremented once each time a frame is drawn.
   */
  frameNumber = 0;

  resizeCallback = () => {
    ++this.resizeGeneration;
    this.scheduleRedraw();
  };

  ensureMonitorPanel(
    element: HTMLElement,
    state: PanelMonitorState,
    elementClientRect: DOMRect,
  ) {
    if (!state.addedToResizeObserver) {
      this.resizeObserver.observe(element);
      state.addedToResizeObserver = true;
    }
    const rootRect = this.rootRect!;
    const marginTop = rootRect.top - elementClientRect.top;
    const marginLeft = rootRect.left - elementClientRect.left;
    const marginRight = elementClientRect.right - rootRect.right;
    const marginBottom = elementClientRect.bottom - rootRect.bottom;
    const margin = `${marginTop}px ${marginRight}px ${marginBottom}px ${marginLeft}px`;
    if (state.intersectionObserverMargin !== margin) {
      state.intersectionObserverMargin = margin;
      state.intersectionObserver?.disconnect();
      const intersectionObserver = (state.intersectionObserver =
        new IntersectionObserver(this.resizeCallback, {
          root: this.container,
          rootMargin: margin,
          threshold: [0.93, 0.94, 0.95, 0.96, 0.97, 0.98, 0.99, 1],
        }));
      intersectionObserver.observe(element);
    }
  }

  unmonitorPanel(element: HTMLElement, state: PanelMonitorState) {
    if (state.addedToResizeObserver) {
      this.resizeObserver.unobserve(element);
    }
    state.intersectionObserver?.disconnect();
  }

  private resizeObserver = new ResizeObserver(this.resizeCallback);

  private debouncedEndContinuousCameraMotion = this.registerCancellable(
    debounce(() => {
      this.continuousCameraMotionInProgress = false;
      this.continuousCameraMotionFinished.dispatch();
    }, DELAY_AFTER_CONTINUOUS_CAMERA_MOTION_MS),
  );

  flagContinuousCameraMotion() {
<<<<<<< HEAD
=======
    if (!this.continuousCameraMotionInProgress) {
      this.continuousCameraMotionStarted.dispatch();
    }
>>>>>>> c9081c0d
    this.continuousCameraMotionInProgress = true;
    this.debouncedEndContinuousCameraMotion();
  }

  get isContinuousCameraMotionInProgress() {
    return this.continuousCameraMotionInProgress;
  }

  constructor(public container: HTMLElement) {
    super();
    const { canvas, resizeObserver } = this;
    container.style.position = "relative";
    canvas.style.position = "absolute";
    canvas.style.top = "0px";
    canvas.style.left = "0px";
    canvas.style.width = "100%";
    canvas.style.height = "100%";
    canvas.style.zIndex = "0";
    resizeObserver.observe(canvas);
    container.appendChild(canvas);
    this.registerEventListener(
      canvas,
      "webglcontextlost",
      (event: WebGLContextEvent) => {
        console.log(`Lost WebGL context: ${event.statusMessage}`);
        // Wait for context to be regained.
        event.preventDefault();
      },
    );
    this.registerEventListener(canvas, "webglcontextrestored", () => {
      console.log("WebGL context restored");
      // Simply reload Neuroglancer.
      window.location.reload();
    });
    this.gl = initializeWebGL(canvas);
  }

  applyWindowedViewportToElement(element: HTMLElement, value: Float64Array) {
    // These values specify the position of the canvas relative to the viewer.  However, we will
    // actually leave the canvas in place (such that it still fills the browser window) and move
    // the viewer.
    const [left, top, width, height] = value;
    const totalWidth = 1 / width;
    const totalHeight = 1 / height;
    element.style.position = "absolute";
    element.style.top = `${-totalHeight * top * 100}%`;
    element.style.left = `${-totalWidth * left * 100}%`;
    element.style.width = `${totalWidth * 100}%`;
    element.style.height = `${totalHeight * 100}%`;
    ++this.resizeGeneration;
    this.scheduleRedraw();
  }

  isReady() {
    for (const panel of this.panels) {
      if (!panel.visible) {
        continue;
      }
      if (!panel.isReady()) {
        return false;
      }
    }
    return true;
  }

  /**
   * Returns a child element that overlays the canvas.
   */
  makeCanvasOverlayElement() {
    const element = document.createElement("div");
    element.style.position = "absolute";
    element.style.top = "0px";
    element.style.left = "0px";
    element.style.width = "100%";
    element.style.height = "100%";
    element.style.zIndex = "2";
    this.container.appendChild(element);
    return element;
  }

  disposed() {
    this.orderedPanels.length = 0;
    this.resizeObserver.disconnect();
  }

  addPanel(panel: Borrowed<RenderedPanel>) {
    this.panels.add(panel);
    this.orderedPanels.length = 0;
    ++this.resizeGeneration;
    this.scheduleRedraw();
  }

  removePanel(panel: Borrowed<RenderedPanel>) {
    this.panels.delete(panel);
    this.orderedPanels.length = 0;
    ++this.resizeGeneration;
    this.scheduleRedraw();
  }

  readonly scheduleRedraw = this.registerCancellable(
    animationFrameDebounce(() => this.draw()),
  );

  ensureBoundsUpdated() {
    const { resizeGeneration } = this;
    if (this.boundsGeneration === resizeGeneration) return;
    const { canvas } = this;
    canvas.width = canvas.offsetWidth;
    canvas.height = canvas.offsetHeight;
    this.canvasRect = canvas.getBoundingClientRect();
    this.rootRect = this.container.getBoundingClientRect();
    this.boundsGeneration = resizeGeneration;
  }

  draw() {
    ++this.frameNumber;
    this.updateStarted.dispatch();
    const gl = this.gl;
    const ext = this.framerateMonitor.getTimingExtension(gl);
    const query = this.framerateMonitor.startFrameTimeQuery(gl, ext);
    this.ensureBoundsUpdated();
    this.gl.clearColor(0.0, 0.0, 0.0, 0.0);
    gl.clear(gl.COLOR_BUFFER_BIT | gl.DEPTH_BUFFER_BIT);
    const { orderedPanels, panels } = this;
    if (orderedPanels.length !== panels.size) {
      orderedPanels.push(...panels);
      orderedPanels.sort((a, b) => a.drawOrder - b.drawOrder);
    }
    for (const panel of orderedPanels) {
      if (!panel.shouldDraw) continue;
      panel.ensureBoundsUpdated();
      const { renderViewport } = panel;
      if (renderViewport.width === 0 || renderViewport.height === 0) continue;
      panel.draw();
    }

    // Ensure the alpha buffer is set to 1.
    gl.disable(gl.SCISSOR_TEST);
    this.gl.clearColor(1.0, 1.0, 1.0, 1.0);
    this.gl.colorMask(false, false, false, true);
    gl.clear(gl.COLOR_BUFFER_BIT);
    this.gl.colorMask(true, true, true, true);
    this.updateFinished.dispatch();
    this.framerateMonitor.endFrameTimeQuery(gl, ext, query);
    this.framerateMonitor.grabAnyFinishedQueryResults(gl);
  }

  getDepthArray(): Float32Array {
    const { width, height } = this.canvas;
    const depthArray = new Float32Array(width * height);
    for (const panel of this.panels) {
      if (!panel.shouldDraw) continue;
      const panelDepthArray = panel.getDepthArray();
      if (panelDepthArray === undefined) continue;
      const {
        canvasRelativeClippedTop,
        canvasRelativeClippedLeft,
        renderViewport: { width, height },
      } = panel;
      for (let y = 0; y < height; ++y) {
        const panelDepthArrayOffset = (height - 1 - y) * width;
        depthArray.set(
          panelDepthArray.subarray(
            panelDepthArrayOffset,
            panelDepthArrayOffset + width,
          ),
          (canvasRelativeClippedTop + y) * width + canvasRelativeClippedLeft,
        );
      }
    }
    return depthArray;
  }

  getLastFrameTimesInMs(numberOfFrames: number = 10) {
    return this.framerateMonitor.getLastFrameTimesInMs(numberOfFrames);
  }
}<|MERGE_RESOLUTION|>--- conflicted
+++ resolved
@@ -395,10 +395,7 @@
   gl: GL;
   updateStarted = new NullarySignal();
   updateFinished = new NullarySignal();
-<<<<<<< HEAD
-=======
   continuousCameraMotionStarted = new NullarySignal();
->>>>>>> c9081c0d
   continuousCameraMotionFinished = new NullarySignal();
   changed = this.updateFinished;
   panels = new Set<RenderedPanel>();
@@ -407,8 +404,6 @@
   resizeGeneration = 0;
   boundsGeneration = -1;
   private framerateMonitor = new FramerateMonitor();
-
-  private continuousCameraMotionInProgress = false;
 
   private continuousCameraMotionInProgress = false;
 
@@ -470,12 +465,9 @@
   );
 
   flagContinuousCameraMotion() {
-<<<<<<< HEAD
-=======
     if (!this.continuousCameraMotionInProgress) {
       this.continuousCameraMotionStarted.dispatch();
     }
->>>>>>> c9081c0d
     this.continuousCameraMotionInProgress = true;
     this.debouncedEndContinuousCameraMotion();
   }
