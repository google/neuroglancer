--- conflicted
+++ resolved
@@ -594,18 +594,8 @@
           const numHistograms = dataHistogramChannelSpecifications.length;
           let histogramFetchCode = `
   float x;
-  ${getShaderType(dataType)} inputDataValue;
-  bool should_discard = false;
   switch (uHistogramIndex) {`;
           for (let i = 0; i < numHistograms; ++i) {
-            let discardCode = `should_discard = false;`;
-            if (
-              dataType === DataType.UINT8 ||
-              dataType === DataType.UINT16 ||
-              dataType === DataType.UINT32
-            ) {
-              discardCode = `should_discard = (toNormalized(inputDataValue) == 0.0);`;
-            }
             const { channel } = dataHistogramChannelSpecifications[i];
             const getDataValueExpr = `getDataValue(${channel.join(",")})`;
             const invlerpName = `invlerpForHistogram${i}`;
@@ -627,9 +617,7 @@
 `);
             histogramFetchCode += `
   case ${i}:
-    inputDataValue = getHistogramDataValue${i}();
-    ${discardCode}
-    x = getHistogramValue${i}(inputDataValue);
+    x = getHistogramValue${i}(getHistogramDataValue${i}());
     break;`;
           }
           histogramFetchCode += `
@@ -643,22 +631,10 @@
     simpleFloatHash(vec2(aInput1 + float(gl_VertexID) + 20.0, 15.0 + float(gl_InstanceID))));
   chunkSamplePosition = rand3val * (uChunkDataSize - 1.0);
 ${histogramFetchCode}
-<<<<<<< HEAD
-  if (should_discard) {
-    gl_Position = vec4(2.0, 2.0, 2.0, 1.0);
-  }
-  else {
-    if (x < 0.0) x = 0.0;
-    else if (x > 1.0) x = 1.0;
-    else x = (1.0 + x * 253.0) / 255.0;
-    gl_Position = vec4(2.0 * (x * 255.0 + 0.5) / 256.0 - 1.0, 0.0, 0.0, 1.0);
-  }
-=======
   if (x < 0.0) x = 0.0;
   else if (x > 1.0) x = 1.0;
   else x = (1.0 + x * 253.0) / 255.0;
   gl_Position = vec4(2.0 * (x * 255.0 + 0.5) / 256.0 - 1.0, 0.0, 0.0, 1.0);
->>>>>>> 3a8d2c4b
   gl_PointSize = 1.0;`);
           builder.setFragmentMain(`
 outputValue = vec4(1.0, 1.0, 1.0, 1.0);
