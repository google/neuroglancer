/**
 * @license
 * Copyright 2020 Google Inc.
 * Licensed under the Apache License, Version 2.0 (the "License");
 * you may not use this file except in compliance with the License.
 * You may obtain a copy of the License at
 *
 *      http://www.apache.org/licenses/LICENSE-2.0
 *
 * Unless required by applicable law or agreed to in writing, software
 * distributed under the License is distributed on an "AS IS" BASIS,
 * WITHOUT WARRANTIES OR CONDITIONS OF ANY KIND, either express or implied.
 * See the License for the specific language governing permissions and
 * limitations under the License.
 */

import { ChunkState } from "#src/chunk_manager/base.js";
import { ChunkRenderLayerFrontend } from "#src/chunk_manager/frontend.js";
import type { CoordinateSpace } from "#src/coordinate_transform.js";
import type { VisibleLayerInfo } from "#src/layer/index.js";
import type { PerspectivePanel } from "#src/perspective_view/panel.js";
import type {
  PerspectiveViewReadyRenderContext,
  PerspectiveViewRenderContext,
} from "#src/perspective_view/render_layer.js";
import { PerspectiveViewRenderLayer } from "#src/perspective_view/render_layer.js";
import type { RenderLayerTransformOrError } from "#src/render_coordinate_transform.js";
import type { RenderScaleHistogram } from "#src/render_scale_statistics.js";
import {
  numRenderScaleHistogramBins,
  renderScaleHistogramBinSize,
} from "#src/render_scale_statistics.js";
import { SharedWatchableValue } from "#src/shared_watchable_value.js";
import { getNormalizedChunkLayout } from "#src/sliceview/base.js";
import type { FrontendTransformedSource } from "#src/sliceview/frontend.js";
import {
  getVolumetricTransformedSources,
  serializeAllTransformedSources,
} from "#src/sliceview/frontend.js";
import type { SliceViewRenderLayer } from "#src/sliceview/renderlayer.js";
import type {
  ChunkFormat,
  MultiscaleVolumeChunkSource,
  VolumeChunk,
  VolumeChunkSource,
} from "#src/sliceview/volume/frontend.js";
import { defineChunkDataShaderAccess } from "#src/sliceview/volume/frontend.js";
import type {
  NestedStateManager,
  WatchableValueInterface,
} from "#src/trackable_value.js";
import {
  makeCachedDerivedWatchableValue,
  registerNested,
} from "#src/trackable_value.js";
import type { RefCountedValue } from "#src/util/disposable.js";
import { getFrustrumPlanes, mat4, vec3 } from "#src/util/geom.js";
import { clampToInterval } from "#src/util/lerp.js";
import { getObjectId } from "#src/util/object_id.js";
import type { HistogramInformation } from "#src/volume_rendering/base.js";
import {
  forEachVisibleVolumeRenderingChunk,
  getVolumeRenderingNearFarBounds,
  VOLUME_RENDERING_RENDER_LAYER_RPC_ID,
  VOLUME_RENDERING_RENDER_LAYER_UPDATE_SOURCES_RPC_ID,
} from "#src/volume_rendering/base.js";
import type { TrackableVolumeRenderingModeValue } from "#src/volume_rendering/trackable_volume_rendering_mode.js";
import {
  VolumeRenderingModes,
  isProjectionMode,
  trackableShaderModeValue,
} from "#src/volume_rendering/trackable_volume_rendering_mode.js";
import {
  drawBoxes,
  glsl_getBoxFaceVertexPosition,
} from "#src/webgl/bounding_box.js";
import type { Buffer } from "#src/webgl/buffer.js";
import { getMemoizedBuffer } from "#src/webgl/buffer.js";
import { glsl_COLORMAPS } from "#src/webgl/colormaps.js";
import type {
  ParameterizedContextDependentShaderGetter,
  ParameterizedShaderGetterResult,
  WatchableShaderError,
} from "#src/webgl/dynamic_shader.js";
import {
  parameterizedContextDependentShaderGetter,
  shaderCodeWithLineDirective,
} from "#src/webgl/dynamic_shader.js";
import type {
  HistogramChannelSpecification,
  HistogramSpecifications,
} from "#src/webgl/empirical_cdf.js";
import {
  defineInvlerpShaderFunction,
  enableLerpShaderFunction,
} from "#src/webgl/lerp.js";
import type { ShaderModule, ShaderProgram } from "#src/webgl/shader.js";
import { getShaderType, glsl_simpleFloatHash } from "#src/webgl/shader_lib.js";
import type {
  ShaderControlsBuilderState,
  ShaderControlState,
} from "#src/webgl/shader_ui_controls.js";
import {
  addControlsToBuilder,
  setControlsInShader,
} from "#src/webgl/shader_ui_controls.js";
import { defineVertexId, VertexIdHelper } from "#src/webgl/vertex_id.js";

export const VOLUME_RENDERING_DEPTH_SAMPLES_DEFAULT_VALUE = 64;
const VOLUME_RENDERING_DEPTH_SAMPLES_LOG_SCALE_ORIGIN = 1;
const VOLUME_RENDERING_RESOLUTION_INDICATOR_BAR_HEIGHT = 10;
const HISTOGRAM_SAMPLES_PER_INSTANCE = 256;

// Number of points to sample in computing the histogram.  Increasing this increases the precision
// of the histogram but also slows down rendering.
// Here, we use 4096 samples per chunk to compute the histogram.
const NUM_HISTOGRAM_SAMPLES = 2 ** 14;
const DEBUG_HISTOGRAMS = false;

const depthSamplerTextureUnit = Symbol("depthSamplerTextureUnit");

export const glsl_emitRGBAVolumeRendering = `
void emitRGBA(vec4 rgba) {
  float correctedAlpha = clamp(rgba.a * uBrightnessFactor * uGain, 0.0, 1.0);
  float weightedAlpha = correctedAlpha * computeOITWeight(correctedAlpha, depthAtRayPosition);
  outputColor += vec4(rgba.rgb * weightedAlpha, weightedAlpha);
  revealage *= 1.0 - correctedAlpha;
}
`;

type TransformedVolumeSource = FrontendTransformedSource<
  SliceViewRenderLayer,
  VolumeChunkSource
>;

interface VolumeRenderingAttachmentState {
  sources: NestedStateManager<TransformedVolumeSource[][]>;
}

export interface VolumeRenderingRenderLayerOptions {
  gain: WatchableValueInterface<number>;
  multiscaleSource: MultiscaleVolumeChunkSource;
  transform: WatchableValueInterface<RenderLayerTransformOrError>;
  shaderError: WatchableShaderError;
  shaderControlState: ShaderControlState;
  channelCoordinateSpace: WatchableValueInterface<CoordinateSpace>;
  localPosition: WatchableValueInterface<Float32Array>;
  depthSamplesTarget: WatchableValueInterface<number>;
  chunkResolutionHistogram: RenderScaleHistogram;
  mode: TrackableVolumeRenderingModeValue;
}

interface VolumeRenderingShaderParameters {
  numChannelDimensions: number;
  mode: VolumeRenderingModes;
}

interface StoredChunkInfoForHistogram {
  chunk: VolumeChunk;
  fixedPositionWithinChunk: Uint32Array;
  chunkDisplayDimensionIndices: number[];
  channelToChunkDimensionIndices: readonly number[];
  chunkDataDisplaySize: vec3;
  chunkFormat: ChunkFormat;
}

const tempMat4 = mat4.create();
const tempVisibleVolumetricClippingPlanes = new Float32Array(24);

export function getVolumeRenderingDepthSamplesBoundsLogScale(): [
  number,
  number,
] {
  const logScaleMax = Math.round(
    VOLUME_RENDERING_DEPTH_SAMPLES_LOG_SCALE_ORIGIN +
      numRenderScaleHistogramBins * renderScaleHistogramBinSize,
  );
  return [VOLUME_RENDERING_DEPTH_SAMPLES_LOG_SCALE_ORIGIN, logScaleMax];
}

function clampAndRoundResolutionTargetValue(value: number) {
  const logScaleDepthSamplesBounds =
    getVolumeRenderingDepthSamplesBoundsLogScale();
  const depthSamplesBounds: [number, number] = [
    2 ** logScaleDepthSamplesBounds[0],
    2 ** logScaleDepthSamplesBounds[1] - 1,
  ];
  return clampToInterval(depthSamplesBounds, Math.round(value)) as number;
}

export class VolumeRenderingRenderLayer extends PerspectiveViewRenderLayer {
  gain: WatchableValueInterface<number>;
  multiscaleSource: MultiscaleVolumeChunkSource;
  transform: WatchableValueInterface<RenderLayerTransformOrError>;
  channelCoordinateSpace: WatchableValueInterface<CoordinateSpace>;
  localPosition: WatchableValueInterface<Float32Array>;
  shaderControlState: ShaderControlState;
  depthSamplesTarget: WatchableValueInterface<number>;
  chunkResolutionHistogram: RenderScaleHistogram;
  mode: TrackableVolumeRenderingModeValue;
  modeOverride: TrackableVolumeRenderingModeValue;
  backend: ChunkRenderLayerFrontend;
  private vertexIdHelper: VertexIdHelper;
  private dataHistogramSpecifications: HistogramSpecifications;

  private shaderGetter: ParameterizedContextDependentShaderGetter<
    { emitter: ShaderModule; chunkFormat: ChunkFormat; wireFrame: boolean },
    ShaderControlsBuilderState,
    VolumeRenderingShaderParameters
  >;

  private histogramShaderGetter: ParameterizedContextDependentShaderGetter<
    { chunkFormat: ChunkFormat },
    ShaderControlsBuilderState,
    VolumeRenderingShaderParameters
  >;

  get gl() {
    return this.multiscaleSource.chunkManager.gl;
  }

  get isTransparent() {
    return true;
  }

  get isVolumeRendering() {
    return true;
  }

  getDataHistogramCount() {
    return this.dataHistogramSpecifications.visibleHistograms;
  }

  private histogramIndexBuffer: RefCountedValue<Buffer>;

  constructor(options: VolumeRenderingRenderLayerOptions) {
    super();
    this.gain = options.gain;
    this.multiscaleSource = options.multiscaleSource;
    this.transform = options.transform;
    this.channelCoordinateSpace = options.channelCoordinateSpace;
    this.shaderControlState = options.shaderControlState;
    this.localPosition = options.localPosition;
    this.depthSamplesTarget = options.depthSamplesTarget;
    this.chunkResolutionHistogram = options.chunkResolutionHistogram;
    this.mode = options.mode;
<<<<<<< HEAD
    this.modeOverride = trackableShaderModeValue();
=======
    this.dataHistogramSpecifications =
      this.shaderControlState.histogramSpecifications;
    this.histogramIndexBuffer = this.registerDisposer(
      getMemoizedBuffer(
        this.gl,
        WebGL2RenderingContext.ARRAY_BUFFER,
        () => new Uint8Array(HISTOGRAM_SAMPLES_PER_INSTANCE),
      ),
    );
>>>>>>> aef3d8bb
    this.registerDisposer(
      this.chunkResolutionHistogram.visibility.add(this.visibility),
    );
    this.registerDisposer(
      this.dataHistogramSpecifications.producerVisibility.add(this.visibility),
    );
    const extraParameters = this.registerDisposer(
      makeCachedDerivedWatchableValue(
        (
          space: CoordinateSpace,
          mode: VolumeRenderingModes,
<<<<<<< HEAD
          modeOverride: VolumeRenderingModes,
        ) => ({
          numChannelDimensions: space.rank,
          mode: modeOverride === VolumeRenderingModes.OFF ? mode : modeOverride,
        }),
        [this.channelCoordinateSpace, this.mode, this.modeOverride],
=======
          dataHistogramChannelSpecifications: HistogramChannelSpecification[],
        ) => ({
          numChannelDimensions: space.rank,
          mode,
          dataHistogramChannelSpecifications,
        }),
        [
          this.channelCoordinateSpace,
          this.mode,
          this.dataHistogramSpecifications.channels,
        ],
>>>>>>> aef3d8bb
      ),
    );
    this.shaderGetter = parameterizedContextDependentShaderGetter(
      this,
      this.gl,
      {
        memoizeKey: "VolumeRenderingRenderLayer",
        parameters: options.shaderControlState.builderState,
        getContextKey: ({ emitter, chunkFormat, wireFrame }) =>
          `${getObjectId(emitter)}:${chunkFormat.shaderKey}:${wireFrame}`,
        shaderError: options.shaderError,
        extraParameters: extraParameters,
        defineShader: (
          builder,
          { emitter, chunkFormat, wireFrame },
          shaderBuilderState,
          shaderParametersState,
        ) => {
          if (shaderBuilderState.parseResult.errors.length !== 0) {
            throw new Error("Invalid UI control specification");
          }
          defineVertexId(builder);
          builder.addFragmentCode(`
#define VOLUME_RENDERING true
`);
          let glsl_rgbaEmit = glsl_emitRGBAVolumeRendering;
          let glsl_finalEmit = `
  emitAccumAndRevealage(outputColor, 1.0 - revealage, 0u);
`;
          let glsl_emitIntensity = `
void emitIntensity(float value) {
}
`;
          let glsl_handleMaxProjectionUpdate = ``;
          if (isProjectionMode(shaderParametersState.mode)) {
            const glsl_intensityConversion =
              shaderParametersState.mode === VolumeRenderingModes.MIN
                ? `1.0 - value`
                : `value`;
            builder.addFragmentCode(`
float savedDepth = 0.0;
float savedIntensity = 0.0;
vec4 newColor = vec4(0.0);
float userEmittedIntensity = -100.0;
`);
            glsl_emitIntensity = `
float convertIntensity(float value) {
  return clamp(${glsl_intensityConversion}, 0.0, 1.0);
}
void emitIntensity(float value) {
  userEmittedIntensity = value;
}
float getIntensity() {
  float intensity = userEmittedIntensity > -100.0 ? userEmittedIntensity : defaultMaxProjectionIntensity;
  return convertIntensity(intensity);
}
`;
            glsl_rgbaEmit = `
void emitRGBA(vec4 rgba) {
  float alpha = clamp(rgba.a, 0.0, 1.0);
  newColor = vec4(rgba.rgb * alpha, alpha);
}
`;
            glsl_finalEmit = `
  gl_FragDepth = savedIntensity;
`;
            glsl_handleMaxProjectionUpdate = `
  float newIntensity = getIntensity();
  bool intensityChanged = newIntensity > savedIntensity;
  savedIntensity = intensityChanged ? newIntensity : savedIntensity; 
  savedDepth = intensityChanged ? depthAtRayPosition : savedDepth;
  outputColor = intensityChanged ? newColor : outputColor;
  emit(outputColor, savedDepth, savedIntensity, uPickId);
  defaultMaxProjectionIntensity = 0.0;
  userEmittedIntensity = -100.0;
`;
          }
          emitter(builder);
          // Near limit in [0, 1] as fraction of full limit.
          builder.addUniform("highp float", "uNearLimitFraction");
          // Far limit in [0, 1] as fraction of full limit.
          builder.addUniform("highp float", "uFarLimitFraction");
          builder.addUniform("highp int", "uMaxSteps");

          // Specifies translation of the current chunk.
          builder.addUniform("highp vec3", "uTranslation");

          // Matrix by which computed vertices will be transformed.
          builder.addUniform("highp mat4", "uModelViewProjectionMatrix");
          builder.addUniform("highp mat4", "uInvModelViewProjectionMatrix");

          // Chunk size in voxels.
          builder.addUniform("highp vec3", "uChunkDataSize");
          builder.addUniform("highp float", "uChunkNumber");

          builder.addUniform("highp vec3", "uLowerClipBound");
          builder.addUniform("highp vec3", "uUpperClipBound");

          builder.addUniform("highp float", "uBrightnessFactor");
          builder.addUniform("highp float", "uGain");
          builder.addUniform("highp uint", "uPickId");
          builder.addVarying("highp vec4", "vNormalizedPosition");
          builder.addTextureSampler(
            "sampler2D",
            "uDepthSampler",
            depthSamplerTextureUnit,
          );
          builder.addVertexCode(glsl_getBoxFaceVertexPosition);

          builder.setVertexMain(`
vec3 boxVertex = getBoxFaceVertexPosition(gl_VertexID);
vec3 position = max(uLowerClipBound, min(uUpperClipBound, uTranslation + boxVertex * uChunkDataSize));
vNormalizedPosition = gl_Position = uModelViewProjectionMatrix * vec4(position, 1.0);
gl_Position.z = 0.0;
`);
          builder.addFragmentCode(`
vec3 curChunkPosition;
float depthAtRayPosition;
vec4 outputColor;
float revealage;
void userMain();
`);
          defineChunkDataShaderAccess(
            builder,
            chunkFormat,
            shaderParametersState.numChannelDimensions,
            "curChunkPosition",
          );
          builder.addFragmentCode([
            glsl_emitIntensity,
            glsl_rgbaEmit,
            `
void emitRGB(vec3 rgb) {
  emitRGBA(vec4(rgb, 1.0));
}
void emitGrayscale(float value) {
  emitRGBA(vec4(value, value, value, value));
}
void emitTransparent() {
  emitIntensity(0.0);
  emitRGBA(vec4(0.0, 0.0, 0.0, 0.0));
}
float computeDepthFromClipSpace(vec4 clipSpacePosition) {
  float NDCDepthCoord = clipSpacePosition.z / clipSpacePosition.w;
  return (NDCDepthCoord + 1.0) * 0.5;
}
vec2 computeUVFromClipSpace(vec4 clipSpacePosition) {
  vec2 NDCPosition = clipSpacePosition.xy / clipSpacePosition.w;
  return (NDCPosition + 1.0) * 0.5;
}
`,
          ]);
          if (wireFrame) {
            let glsl_emitWireframe = `
  emit(outputColor, 0u);
`;
            if (isProjectionMode(shaderParametersState.mode)) {
              glsl_emitWireframe = `
  emit(outputColor, 1.0, uChunkNumber, uPickId);
            `;
            }
            builder.setFragmentMainFunction(`
void main() {
  outputColor = vec4(uChunkNumber, uChunkNumber, uChunkNumber, 1.0);
  emitIntensity(uChunkNumber);
  ${glsl_emitWireframe}
}
`);
          } else {
            builder.setFragmentMainFunction(`
void main() {
  vec2 normalizedPosition = vNormalizedPosition.xy / vNormalizedPosition.w;
  vec4 nearPointH = uInvModelViewProjectionMatrix * vec4(normalizedPosition, -1.0, 1.0);
  vec4 farPointH = uInvModelViewProjectionMatrix * vec4(normalizedPosition, 1.0, 1.0);
  vec3 nearPoint = nearPointH.xyz / nearPointH.w;
  vec3 farPoint = farPointH.xyz / farPointH.w;
  vec3 rayVector = farPoint - nearPoint;
  vec3 boxStart = max(uLowerClipBound, uTranslation);
  vec3 boxEnd = min(boxStart + uChunkDataSize, uUpperClipBound);
  float intersectStart = uNearLimitFraction;
  float intersectEnd = uFarLimitFraction;
  for (int i = 0; i < 3; ++i) {
    float startPt = nearPoint[i];
    float endPt = farPoint[i];
    float boxLower = boxStart[i];
    float boxUpper = boxEnd[i];
    float r = rayVector[i];
    float startFraction;
    float endFraction;
    if (startPt >= boxLower && startPt <= boxUpper) {
      startFraction = 0.0;
    } else {
      startFraction = min((boxLower - startPt) / r, (boxUpper - startPt) / r);
    }
    if (endPt >= boxLower && endPt <= boxUpper) {
      endFraction = 1.0;
    } else {
      endFraction = max((boxLower - startPt) / r, (boxUpper - startPt) / r);
    }
    intersectStart = max(intersectStart, startFraction);
    intersectEnd = min(intersectEnd, endFraction);
  }
  float stepSize = (uFarLimitFraction - uNearLimitFraction) / float(uMaxSteps - 1);
  int startStep = int(floor((intersectStart - uNearLimitFraction) / stepSize));
  int endStep = min(uMaxSteps, int(floor((intersectEnd - uNearLimitFraction) / stepSize)) + 1);
  outputColor = vec4(0, 0, 0, 0);
  revealage = 1.0;
  for (int rayStep = startStep; rayStep < endStep; ++rayStep) {
    vec3 position = mix(nearPoint, farPoint, uNearLimitFraction + float(rayStep) * stepSize);
    vec4 clipSpacePosition = uModelViewProjectionMatrix * vec4(position, 1.0);
    depthAtRayPosition = computeDepthFromClipSpace(clipSpacePosition);
    vec2 uv = computeUVFromClipSpace(clipSpacePosition);
    float depthInBuffer = texture(uDepthSampler, uv).r;
    bool rayPositionBehindOpaqueObject = (1.0 - depthAtRayPosition) < depthInBuffer;
    if (rayPositionBehindOpaqueObject) {
      break;
    }
    curChunkPosition = position - uTranslation;
    userMain();
    ${glsl_handleMaxProjectionUpdate}
  }
  ${glsl_finalEmit}
}
`);
          }
          builder.addFragmentCode(glsl_COLORMAPS);
          addControlsToBuilder(shaderBuilderState, builder);
          builder.addFragmentCode(
            "\n#define main userMain\n" +
              shaderCodeWithLineDirective(shaderBuilderState.parseResult.code) +
              "\n#undef main\n",
          );
        },
      },
    );
    this.histogramShaderGetter = parameterizedContextDependentShaderGetter(
      this,
      this.gl,
      {
        memoizeKey: "VolumeRenderingRenderLayerHistogram",
        parameters: options.shaderControlState.builderState,
        getContextKey: ({ chunkFormat }) => `${chunkFormat.shaderKey}`,
        shaderError: options.shaderError,
        extraParameters: extraParameters,
        defineShader: (
          builder,
          { chunkFormat },
          shaderBuilderState,
          shaderParametersState,
        ) => {
          shaderBuilderState;
          builder.addOutputBuffer("vec4", "outputValue", null);
          builder.addUniform("highp vec3", "uChunkDataSize");
          builder.addUniform("highp int", "uHistogramIndex");
          builder.addAttribute("float", "aInput1");
          builder.addVertexCode(`
vec3 chunkSamplePosition;
          `);
          const numChannelDimensions =
            shaderParametersState.numChannelDimensions;
          chunkFormat.defineShader(
            builder,
            numChannelDimensions,
            true /*inVertexShader*/,
          );
          const { dataType } = chunkFormat;
          let dataAccessChannelParams = "";
          let dataAccessChannelArgs = "";
          if (numChannelDimensions === 0) {
            dataAccessChannelParams += "highp int ignoredChannelIndex";
          } else {
            for (
              let channelDim = 0;
              channelDim < numChannelDimensions;
              ++channelDim
            ) {
              if (channelDim !== 0) dataAccessChannelParams += ", ";
              dataAccessChannelParams += `highp int channelIndex${channelDim}`;
              dataAccessChannelArgs += `, channelIndex${channelDim}`;
            }
          }
          const dataAccessCode = `
${getShaderType(dataType)} getDataValue(${dataAccessChannelParams}) {
  highp ivec3 p = ivec3(max(vec3(0.0, 0.0, 0.0), min(floor(chunkSamplePosition), uChunkDataSize - 1.0)));
  return getDataValueAt(p${dataAccessChannelArgs});
}`;
          builder.addVertexCode(dataAccessCode);
          if (numChannelDimensions <= 1) {
            builder.addVertexCode(`
${getShaderType(dataType)} getDataValue() { return getDataValue(0); }
`);
          }
          const dataHistogramChannelSpecifications =
            shaderParametersState.dataHistogramChannelSpecifications;
          const numHistograms = dataHistogramChannelSpecifications.length;
          let histogramFetchCode = `
  float x;
  switch (uHistogramIndex) {`;
          for (let i = 0; i < numHistograms; ++i) {
            const { channel } = dataHistogramChannelSpecifications[i];
            const getDataValueExpr = `getDataValue(${channel.join(",")})`;
            const invlerpName = `invlerpForHistogram${i}`;
            builder.addVertexCode(
              defineInvlerpShaderFunction(
                builder,
                invlerpName,
                dataType,
                false /*clamp*/,
              ),
            );
            builder.addVertexCode(`
float getHistogramValue${i}() {
  return invlerpForHistogram${i}(${getDataValueExpr});
}
`);
            histogramFetchCode += `
  case ${i}:
    x = getHistogramValue${i}();
    break;`;
          }
          histogramFetchCode += `
  }
`;
          builder.addVertexCode(glsl_simpleFloatHash);
          builder.setVertexMain(`
  vec3 rand3val = vec3(
    simpleFloatHash(vec2(aInput1 + float(gl_VertexID), float(gl_InstanceID))),
    simpleFloatHash(vec2(aInput1 + float(gl_VertexID) + 10.0, 5.0 + float(gl_InstanceID))),
    simpleFloatHash(vec2(aInput1 + float(gl_VertexID) + 20.0, 15.0 + float(gl_InstanceID))));
  chunkSamplePosition = rand3val * (uChunkDataSize - 1.0);
${histogramFetchCode}
  if (x == 0.0) {
    gl_Position = vec4(2.0, 2.0, 2.0, 1.0);
  }
  else {
    if (x < 0.0) x = 0.0;
    else if (x > 1.0) x = 1.0;
    else x = (1.0 + x * 253.0) / 255.0;
    gl_Position = vec4(2.0 * (x * 255.0 + 0.5) / 256.0 - 1.0, 0.0, 0.0, 1.0);
  }
  gl_PointSize = 1.0;`);
          builder.setFragmentMain(`
outputValue = vec4(1.0, 1.0, 1.0, 1.0);
          `);
        },
      },
    );

    this.vertexIdHelper = this.registerDisposer(VertexIdHelper.get(this.gl));

    this.registerDisposer(
      this.depthSamplesTarget.changed.add(this.redrawNeeded.dispatch),
    );
    this.registerDisposer(this.gain.changed.add(this.redrawNeeded.dispatch));
    this.registerDisposer(
      this.shaderControlState.changed.add(this.redrawNeeded.dispatch),
    );
    this.registerDisposer(
      this.localPosition.changed.add(this.redrawNeeded.dispatch),
    );
    this.registerDisposer(
      this.transform.changed.add(this.redrawNeeded.dispatch),
    );
    this.registerDisposer(this.mode.changed.add(this.redrawNeeded.dispatch));
    this.registerDisposer(
      this.shaderControlState.fragmentMain.changed.add(
        this.redrawNeeded.dispatch,
      ),
    );
    const { chunkManager } = this.multiscaleSource;
    const sharedObject = this.registerDisposer(
      new ChunkRenderLayerFrontend(this.layerChunkProgressInfo),
    );
    const rpc = chunkManager.rpc!;
    sharedObject.RPC_TYPE_ID = VOLUME_RENDERING_RENDER_LAYER_RPC_ID;
    sharedObject.initializeCounterpart(rpc, {
      chunkManager: chunkManager.rpcId,
      localPosition: this.registerDisposer(
        SharedWatchableValue.makeFromExisting(rpc, this.localPosition),
      ).rpcId,
      renderScaleTarget: this.registerDisposer(
        SharedWatchableValue.makeFromExisting(rpc, this.depthSamplesTarget),
      ).rpcId,
    });
    this.backend = sharedObject;
  }

  get dataType() {
    return this.multiscaleSource.dataType;
  }

  attach(
    attachment: VisibleLayerInfo<
      PerspectivePanel,
      VolumeRenderingAttachmentState
    >,
  ) {
    super.attach(attachment);
    attachment.state = {
      sources: attachment.registerDisposer(
        registerNested(
          (context, transform, displayDimensionRenderInfo) => {
            const transformedSources = getVolumetricTransformedSources(
              displayDimensionRenderInfo,
              transform,
              (options) => this.multiscaleSource.getSources(options),
              attachment.messages,
              this,
            ) as TransformedVolumeSource[][];
            for (const scales of transformedSources) {
              for (const tsource of scales) {
                context.registerDisposer(tsource.source);
              }
            }
            attachment.view.flushBackendProjectionParameters();
            this.backend.rpc!.invoke(
              VOLUME_RENDERING_RENDER_LAYER_UPDATE_SOURCES_RPC_ID,
              {
                layer: this.backend.rpcId,
                view: attachment.view.rpcId,
                sources: serializeAllTransformedSources(transformedSources),
              },
            );
            this.redrawNeeded.dispatch();
            return transformedSources;
          },
          this.transform,
          attachment.view.displayDimensionRenderInfo,
        ),
      ),
    };
  }

  get chunkManager() {
    return this.multiscaleSource.chunkManager;
  }

  draw(
    renderContext: PerspectiveViewRenderContext,
    attachment: VisibleLayerInfo<
      PerspectivePanel,
      VolumeRenderingAttachmentState
    >,
  ) {
    if (!renderContext.emitColor) return;
    const allSources = attachment.state!.sources.value;
    if (allSources.length === 0) return;
    let curPhysicalSpacing = 0;
    let curOptimalSamples = 0;
    let curHistogramInformation: HistogramInformation = {
      spatialScales: new Map(),
      activeIndex: 0,
    };
    let shader: ShaderProgram | null = null;
    let prevChunkFormat: ChunkFormat | undefined | null;
    let shaderResult: ParameterizedShaderGetterResult<
      ShaderControlsBuilderState,
      VolumeRenderingShaderParameters
    >;
    // Size of chunk (in voxels) in the "display" subspace of the chunk coordinate space.
    const chunkDataDisplaySize = vec3.create();

    const { gl } = this;
    this.vertexIdHelper.enable();

    const { chunkResolutionHistogram: renderScaleHistogram } = this;
    renderScaleHistogram.begin(
      this.chunkManager.chunkQueueManager.frameNumberCounter.frameNumber,
    );

    const restoreDrawingBuffers = () => {
      if (isProjectionMode(this.mode.value)) {
        gl.disable(WebGL2RenderingContext.BLEND);
        if (renderContext.bindMaxProjectionBuffer !== undefined) {
          renderContext.bindMaxProjectionBuffer();
        } else {
          throw new Error(
            "bindMaxProjectionBuffer is undefined in VolumeRenderingRenderLayer",
          );
        }
      } else {
        renderContext.bindFramebuffer();
      }
      gl.enable(WebGL2RenderingContext.DEPTH_TEST);
    };

    const endShader = () => {
      if (shader === null) return;
      shader.unbindTransferFunctionTextures();
      if (prevChunkFormat !== null) {
        prevChunkFormat!.endDrawing(gl, shader);
      }
      const depthTextureUnit = shader.textureUnit(depthSamplerTextureUnit);
      gl.activeTexture(WebGL2RenderingContext.TEXTURE0 + depthTextureUnit);
      gl.bindTexture(WebGL2RenderingContext.TEXTURE_2D, null);
      if (presentCount !== 0 || notPresentCount !== 0) {
        let index = curHistogramInformation.spatialScales.size - 1;
        const alreadyStoredSamples = new Set<number>([
          clampAndRoundResolutionTargetValue(curOptimalSamples),
        ]);
        curHistogramInformation.spatialScales.forEach(
          (optimalSamples, physicalSpacing) => {
            const roundedSamples =
              clampAndRoundResolutionTargetValue(optimalSamples);
            if (
              index !== curHistogramInformation.activeIndex &&
              !alreadyStoredSamples.has(roundedSamples)
            ) {
              renderScaleHistogram.add(
                physicalSpacing,
                optimalSamples,
                0,
                VOLUME_RENDERING_RESOLUTION_INDICATOR_BAR_HEIGHT,
                true,
              );
              alreadyStoredSamples.add(roundedSamples);
            }
            index--;
          },
        );
        renderScaleHistogram.add(
          curPhysicalSpacing,
          curOptimalSamples,
          presentCount,
          notPresentCount,
        );
      }
    };
    let newSource = true;

    const { projectionParameters } = renderContext;

    let chunks: Map<string, VolumeChunk>;
    let presentCount = 0;
    let notPresentCount = 0;
    let chunkDataSize: Uint32Array | undefined;
    let chunkNumber = 1;

    const chunkRank = this.multiscaleSource.rank;
    const chunkPosition = vec3.create();

    const needToDrawHistogram =
      this.getDataHistogramCount() > 0 &&
      !renderContext.wireFrame &&
      !renderContext.sliceViewsPresent &&
      !renderContext.cameraMovementInProgress;

    gl.enable(WebGL2RenderingContext.CULL_FACE);
    gl.cullFace(WebGL2RenderingContext.FRONT);

<<<<<<< HEAD
    const isProjection =
      isProjectionMode(this.mode.value) ||
      isProjectionMode(this.modeOverride.value);
    const pickId = isProjection ? renderContext.pickIDs.register(this) : 0;
=======
    const chunkInfoForHistogram: StoredChunkInfoForHistogram[] = [];
    const pickId = isProjectionMode(this.mode.value)
      ? renderContext.pickIDs.register(this)
      : 0;
>>>>>>> aef3d8bb
    forEachVisibleVolumeRenderingChunk(
      renderContext.projectionParameters,
      this.localPosition.value,
      this.depthSamplesTarget.value,
      allSources[0],
      (
        transformedSource,
        ignored1,
        physicalSpacing,
        optimalSamples,
        ignored2,
        histogramInformation,
      ) => {
        ignored1;
        ignored2;
        curPhysicalSpacing = physicalSpacing;
        curOptimalSamples = optimalSamples;
        curHistogramInformation = histogramInformation;
        const chunkLayout = getNormalizedChunkLayout(
          projectionParameters,
          transformedSource.chunkLayout,
        );
        const source = transformedSource.source as VolumeChunkSource;
        const { fixedPositionWithinChunk, chunkDisplayDimensionIndices } =
          transformedSource;
        for (const chunkDim of chunkDisplayDimensionIndices) {
          fixedPositionWithinChunk[chunkDim] = 0;
        }
        const chunkFormat = source.chunkFormat;
        if (chunkFormat !== prevChunkFormat) {
          prevChunkFormat = chunkFormat;
          endShader();
          shaderResult = this.shaderGetter({
            emitter: renderContext.emitter,
            chunkFormat: chunkFormat!,
            wireFrame: renderContext.wireFrame,
          });
          shader = shaderResult.shader;
          if (shader !== null) {
            shader.bind();
            if (chunkFormat !== null) {
              setControlsInShader(
                gl,
                shader,
                this.shaderControlState,
                shaderResult.parameters.parseResult.controls,
              );
              if (
                renderContext.depthBufferTexture !== undefined &&
                renderContext.depthBufferTexture !== null
              ) {
                const depthTextureUnit = shader.textureUnit(
                  depthSamplerTextureUnit,
                );
                gl.activeTexture(
                  WebGL2RenderingContext.TEXTURE0 + depthTextureUnit,
                );
                gl.bindTexture(
                  WebGL2RenderingContext.TEXTURE_2D,
                  renderContext.depthBufferTexture,
                );
              } else {
                throw new Error(
                  "Depth buffer texture ID for volume rendering is undefined or null",
                );
              }
              chunkFormat.beginDrawing(gl, shader);
              chunkFormat.beginSource(gl, shader);
            }
          }
        }
        chunkDataSize = undefined;
        if (shader === null) return;
        chunks = source.chunks;
        chunkDataDisplaySize.fill(1);

        // Compute projection matrix that transforms chunk layout coordinates to device
        // coordinates.
        const modelViewProjection = mat4.multiply(
          tempMat4,
          projectionParameters.viewProjectionMat,
          chunkLayout.transform,
        );
        gl.uniformMatrix4fv(
          shader.uniform("uModelViewProjectionMatrix"),
          false,
          modelViewProjection,
        );
        const clippingPlanes = tempVisibleVolumetricClippingPlanes;
        getFrustrumPlanes(clippingPlanes, modelViewProjection);
        mat4.invert(modelViewProjection, modelViewProjection);
        gl.uniformMatrix4fv(
          shader.uniform("uInvModelViewProjectionMatrix"),
          false,
          modelViewProjection,
        );
        const { near, far, adjustedNear, adjustedFar } =
          getVolumeRenderingNearFarBounds(
            clippingPlanes,
            transformedSource.lowerClipDisplayBound,
            transformedSource.upperClipDisplayBound,
          );
        const optimalSampleRate = optimalSamples;
        const actualSampleRate = this.depthSamplesTarget.value;
        const brightnessFactor = optimalSampleRate / actualSampleRate;
        gl.uniform1f(shader.uniform("uBrightnessFactor"), brightnessFactor);
        const nearLimitFraction = (adjustedNear - near) / (far - near);
        const farLimitFraction = (adjustedFar - near) / (far - near);
        gl.uniform1f(shader.uniform("uNearLimitFraction"), nearLimitFraction);
        gl.uniform1f(shader.uniform("uFarLimitFraction"), farLimitFraction);
        gl.uniform1f(shader.uniform("uGain"), Math.exp(this.gain.value));
        gl.uniform1i(
          shader.uniform("uMaxSteps"),
          this.depthSamplesTarget.value,
        );
        gl.uniform3fv(
          shader.uniform("uLowerClipBound"),
          transformedSource.lowerClipDisplayBound,
        );
        gl.uniform3fv(
          shader.uniform("uUpperClipBound"),
          transformedSource.upperClipDisplayBound,
        );
      },
      (transformedSource) => {
        if (shader === null) return;
        const key = transformedSource.curPositionInChunks.join();
        const chunk = chunks.get(key);
        if (chunk !== undefined && chunk.state === ChunkState.GPU_MEMORY) {
          const originalChunkSize = transformedSource.chunkLayout.size;
          const newChunkDataSize = chunk.chunkDataSize;
          const {
            chunkDisplayDimensionIndices,
            fixedPositionWithinChunk,
            chunkTransform: { channelToChunkDimensionIndices },
          } = transformedSource;
          if (renderContext.wireFrame) {
            const normChunkNumber = chunkNumber / chunks.size;
            gl.uniform1f(shader.uniform("uChunkNumber"), normChunkNumber);
            ++chunkNumber;
          }
          if (newChunkDataSize !== chunkDataSize) {
            chunkDataSize = newChunkDataSize;

            for (let i = 0; i < 3; ++i) {
              const chunkDim = chunkDisplayDimensionIndices[i];
              chunkDataDisplaySize[i] =
                chunkDim === -1 || chunkDim >= chunkRank
                  ? 1
                  : chunkDataSize[chunkDim];
            }
            gl.uniform3fv(
              shader.uniform("uChunkDataSize"),
              chunkDataDisplaySize,
            );
          }
          const { chunkGridPosition } = chunk;
          for (let i = 0; i < 3; ++i) {
            const chunkDim = chunkDisplayDimensionIndices[i];
            chunkPosition[i] =
              chunkDim === -1 || chunkDim >= chunkRank
                ? 0
                : originalChunkSize[i] * chunkGridPosition[chunkDim];
          }
          if (prevChunkFormat != null) {
            prevChunkFormat.bindChunk(
              gl,
              shader!,
              chunk,
              fixedPositionWithinChunk,
              chunkDisplayDimensionIndices,
              channelToChunkDimensionIndices,
              newSource,
            );
            if (needToDrawHistogram) {
              chunkInfoForHistogram.push({
                chunk,
                fixedPositionWithinChunk,
                chunkDisplayDimensionIndices,
                channelToChunkDimensionIndices,
                chunkDataDisplaySize,
                chunkFormat: prevChunkFormat,
              });
            }
          }
          gl.uniform3fv(shader.uniform("uTranslation"), chunkPosition);
          gl.uniform1ui(shader.uniform("uPickId"), pickId);
          drawBoxes(gl, 1, 1);

          newSource = false;
          ++presentCount;
        } else {
          ++notPresentCount;
        }
      },
    );
    gl.disable(WebGL2RenderingContext.CULL_FACE);
    endShader();
    this.vertexIdHelper.disable();

    if (needToDrawHistogram) {
      let histogramShader: ShaderProgram | null = null;
      let histogramShaderResult: ParameterizedShaderGetterResult<
        ShaderControlsBuilderState,
        VolumeRenderingShaderParameters
      >;
      const endHistogramShader = () => {
        if (histogramShader === null) return;
        histogramShader.unbindTransferFunctionTextures();
        if (prevChunkFormat !== null) {
          prevChunkFormat!.endDrawing(gl, histogramShader);
        }
      };
      const determineNumHistogramInstances = (
        chunkDataSize: vec3,
        numHistograms: number,
      ) => {
        const maxSamplesInChunk = Math.ceil(
          chunkDataSize.reduce((a, b) => a * b, 1) / 2.0,
        );
        const totalDesiredSamplesInChunk =
          NUM_HISTOGRAM_SAMPLES / numHistograms;
        const desiredSamples = Math.min(
          maxSamplesInChunk,
          totalDesiredSamplesInChunk,
        );

        // round to nearest multiple of NUM_HISTOGRAM_SAMPLES_PER_INSTANCE
        return Math.max(
          Math.round(desiredSamples / HISTOGRAM_SAMPLES_PER_INSTANCE),
          1,
        );
      };

      prevChunkFormat = null;
      const { dataType, dataHistogramSpecifications } = this;
      const histogramFramebuffers =
        dataHistogramSpecifications.getFramebuffers(gl);
      const numHistograms = this.getDataHistogramCount();
      for (let i = 0; i < numHistograms; ++i) {
        histogramFramebuffers[i].bind(256, 1);
        gl.clearColor(0.0, 0.0, 0.0, 1.0);
        gl.clear(WebGL2RenderingContext.COLOR_BUFFER_BIT);
      }
      const bounds = this.dataHistogramSpecifications.bounds.value;
      // Blending on to accumulate histograms.
      gl.enable(WebGL2RenderingContext.BLEND);
      gl.disable(WebGL2RenderingContext.DEPTH_TEST);
      for (let j = 0; j < presentCount; ++j) {
        newSource = true;
        const chunkInfo = chunkInfoForHistogram[j];
        const chunkFormat = chunkInfo.chunkFormat;
        if (chunkFormat !== prevChunkFormat) {
          prevChunkFormat = chunkFormat;
          endHistogramShader();
          histogramShaderResult = this.histogramShaderGetter({
            chunkFormat: chunkFormat!,
          });
          histogramShader = histogramShaderResult.shader;
          if (histogramShader !== null) {
            if (chunkFormat !== null) {
              chunkFormat.beginDrawing(gl, histogramShader);
              chunkFormat.beginSource(gl, histogramShader);
            }
            histogramShader.bind();
          } else {
            break;
          }
        }
        if (histogramShader === null) break;
        gl.uniform3fv(
          histogramShader.uniform("uChunkDataSize"),
          chunkInfo.chunkDataDisplaySize,
        );
        if (prevChunkFormat != null) {
          prevChunkFormat.bindChunk(
            gl,
            histogramShader,
            chunkInfo.chunk,
            chunkInfo.fixedPositionWithinChunk,
            chunkInfo.chunkDisplayDimensionIndices,
            chunkInfo.channelToChunkDimensionIndices,
            newSource,
          );
        }
        this.histogramIndexBuffer.value.bindToVertexAttrib(
          histogramShader.attribute("aInput1"),
          1,
          WebGL2RenderingContext.UNSIGNED_BYTE,
          /*normalized=*/ true,
        );

        // Draw each histogram
        const numInstances = determineNumHistogramInstances(
          chunkInfo.chunkDataDisplaySize,
          presentCount,
        );
        for (let i = 0; i < numHistograms; ++i) {
          histogramFramebuffers[i].bind(256, 1);
          enableLerpShaderFunction(
            histogramShader,
            `invlerpForHistogram${i}`,
            dataType,
            bounds[i],
          );
          gl.uniform1i(histogramShader.uniform("uHistogramIndex"), i);
          gl.drawArraysInstanced(
            WebGL2RenderingContext.POINTS,
            0,
            HISTOGRAM_SAMPLES_PER_INSTANCE,
            numInstances,
          );
        }
        newSource = false;
      }

      if (needToDrawHistogram && DEBUG_HISTOGRAMS) {
        const histogramFrameBuffers =
          this.dataHistogramSpecifications.getFramebuffers(gl);
        for (let i = 0; i < numHistograms; ++i) {
          histogramFrameBuffers[i].bind(256, 1);
          const tempBuffer = new Float32Array(256 * 4);
          gl.readPixels(
            0,
            0,
            256,
            1,
            WebGL2RenderingContext.RGBA,
            WebGL2RenderingContext.FLOAT,
            tempBuffer,
          );
          const tempBuffer2 = new Float32Array(256);
          for (let j = 0; j < 256; ++j) {
            tempBuffer2[j] = tempBuffer[j * 4];
          }
          console.log("histogram%d", i, tempBuffer2.join(" "));
        }
      }
      endHistogramShader();
      restoreDrawingBuffers();
    }
  }

  isReady(
    renderContext: PerspectiveViewReadyRenderContext,
    attachment: VisibleLayerInfo<
      PerspectivePanel,
      VolumeRenderingAttachmentState
    >,
  ) {
    const allSources = attachment.state!.sources.value;
    if (allSources.length === 0) return true;
    let missing = false;
    forEachVisibleVolumeRenderingChunk(
      renderContext.projectionParameters,
      this.localPosition.value,
      this.depthSamplesTarget.value,
      allSources[0],
      () => {},
      (tsource) => {
        const chunk = tsource.source.chunks.get(
          tsource.curPositionInChunks.join(),
        );
        if (chunk === undefined || chunk.state !== ChunkState.GPU_MEMORY) {
          missing = true;
        }
      },
    );
    return !missing;
  }
}<|MERGE_RESOLUTION|>--- conflicted
+++ resolved
@@ -244,9 +244,7 @@
     this.depthSamplesTarget = options.depthSamplesTarget;
     this.chunkResolutionHistogram = options.chunkResolutionHistogram;
     this.mode = options.mode;
-<<<<<<< HEAD
     this.modeOverride = trackableShaderModeValue();
-=======
     this.dataHistogramSpecifications =
       this.shaderControlState.histogramSpecifications;
     this.histogramIndexBuffer = this.registerDisposer(
@@ -256,7 +254,6 @@
         () => new Uint8Array(HISTOGRAM_SAMPLES_PER_INSTANCE),
       ),
     );
->>>>>>> aef3d8bb
     this.registerDisposer(
       this.chunkResolutionHistogram.visibility.add(this.visibility),
     );
@@ -268,26 +265,19 @@
         (
           space: CoordinateSpace,
           mode: VolumeRenderingModes,
-<<<<<<< HEAD
           modeOverride: VolumeRenderingModes,
+          dataHistogramChannelSpecifications: HistogramChannelSpecification[],
         ) => ({
           numChannelDimensions: space.rank,
           mode: modeOverride === VolumeRenderingModes.OFF ? mode : modeOverride,
-        }),
-        [this.channelCoordinateSpace, this.mode, this.modeOverride],
-=======
-          dataHistogramChannelSpecifications: HistogramChannelSpecification[],
-        ) => ({
-          numChannelDimensions: space.rank,
-          mode,
           dataHistogramChannelSpecifications,
         }),
         [
           this.channelCoordinateSpace,
           this.mode,
+          this.modeOverride,
           this.dataHistogramSpecifications.channels,
         ],
->>>>>>> aef3d8bb
       ),
     );
     this.shaderGetter = parameterizedContextDependentShaderGetter(
@@ -838,17 +828,11 @@
     gl.enable(WebGL2RenderingContext.CULL_FACE);
     gl.cullFace(WebGL2RenderingContext.FRONT);
 
-<<<<<<< HEAD
     const isProjection =
       isProjectionMode(this.mode.value) ||
       isProjectionMode(this.modeOverride.value);
     const pickId = isProjection ? renderContext.pickIDs.register(this) : 0;
-=======
     const chunkInfoForHistogram: StoredChunkInfoForHistogram[] = [];
-    const pickId = isProjectionMode(this.mode.value)
-      ? renderContext.pickIDs.register(this)
-      : 0;
->>>>>>> aef3d8bb
     forEachVisibleVolumeRenderingChunk(
       renderContext.projectionParameters,
       this.localPosition.value,
