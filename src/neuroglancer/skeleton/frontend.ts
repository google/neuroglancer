/**
 * @license
 * Copyright 2016 Google Inc.
 * Licensed under the Apache License, Version 2.0 (the "License");
 * you may not use this file except in compliance with the License.
 * You may obtain a copy of the License at
 *
 *      http://www.apache.org/licenses/LICENSE-2.0
 *
 * Unless required by applicable law or agreed to in writing, software
 * distributed under the License is distributed on an "AS IS" BASIS,
 * WITHOUT WARRANTIES OR CONDITIONS OF ANY KIND, either express or implied.
 * See the License for the specific language governing permissions and
 * limitations under the License.
 */

import {ChunkState} from 'neuroglancer/chunk_manager/base';
import {Chunk, ChunkManager, ChunkSource} from 'neuroglancer/chunk_manager/frontend';
import {RenderLayer} from 'neuroglancer/layer';
import {VoxelSize} from 'neuroglancer/navigation_state';
import {PerspectiveViewRenderContext, PerspectiveViewRenderLayer} from 'neuroglancer/perspective_view/render_layer';
import {forEachVisibleSegment3D, getObjectKey} from 'neuroglancer/segmentation_display_state/base';
import {getObjectColor, registerRedrawWhenSegmentationDisplayState3DChanged, SegmentationDisplayState3D, SegmentationLayerSharedObject} from 'neuroglancer/segmentation_display_state/frontend';
import {SKELETON_LAYER_RPC_ID, VertexAttributeInfo} from 'neuroglancer/skeleton/base';
import {SliceViewPanelRenderContext, SliceViewPanelRenderLayer} from 'neuroglancer/sliceview/panel';
import {TrackableValue, WatchableValue} from 'neuroglancer/trackable_value';
import {DataType} from 'neuroglancer/util/data_type';
import {Borrowed, RefCounted} from 'neuroglancer/util/disposable';
import {mat4, vec3} from 'neuroglancer/util/geom';
import {verifyFinitePositiveFloat, verifyString} from 'neuroglancer/util/json';
import {NullarySignal} from 'neuroglancer/util/signal';
import {CompoundTrackable, Trackable} from 'neuroglancer/util/trackable';
import {TrackableEnum} from 'neuroglancer/util/trackable_enum';
import {Buffer} from 'neuroglancer/webgl/buffer';
import {CircleShader} from 'neuroglancer/webgl/circles';
import glsl_COLORMAPS from 'neuroglancer/webgl/colormaps.glsl';
import {GL} from 'neuroglancer/webgl/context';
import {parameterizedEmitterDependentShaderGetter, WatchableShaderError} from 'neuroglancer/webgl/dynamic_shader';
import {LineShader} from 'neuroglancer/webgl/lines';
import {ShaderBuilder, ShaderProgram, ShaderSamplerType} from 'neuroglancer/webgl/shader';
import {compute1dTextureLayout, computeTextureFormat, getSamplerPrefixForDataType, OneDimensionalTextureAccessHelper, setOneDimensionalTextureData, TextureFormat} from 'neuroglancer/webgl/texture_access';

const tempMat2 = mat4.create();

const DEFAULT_FRAGMENT_MAIN = `void main() {
  emitDefault();
}
`;

export const FRAGMENT_MAIN_START = '//NEUROGLANCER_SKELETON_LAYER_FRAGMENT_MAIN_START';

export type TrackableFragmentMain = TrackableValue<string>;

export function getTrackableFragmentMain(value = DEFAULT_FRAGMENT_MAIN) {
  return new TrackableValue<string>(value, verifyString);
}

interface VertexAttributeRenderInfo extends VertexAttributeInfo {
  name: string;
  webglDataType: number;
  glslDataType: string;
}

const vertexAttributeSamplerSymbols: Symbol[] = [];

const vertexPositionTextureFormat = computeTextureFormat(new TextureFormat(), DataType.FLOAT32, 3);

class RenderHelper extends RefCounted {
  private textureAccessHelper = new OneDimensionalTextureAccessHelper('vertexData');
  private lineShader = this.registerDisposer(new LineShader(this.gl, 1));
  private circleShader = this.registerDisposer(new CircleShader(this.gl, 2));

  get vertexAttributes(): VertexAttributeRenderInfo[] {
    return this.base.vertexAttributes;
  }

  defineCommonShader(builder: ShaderBuilder) {
    builder.addUniform('highp vec4', 'uColor');
    builder.addUniform('highp mat4', 'uProjection');
    builder.addUniform('highp uint', 'uPickID');
  }

  edgeShaderGetter = parameterizedEmitterDependentShaderGetter(
      this, this.gl,
      {type: 'skeleton/SkeletonShaderManager/edge', vertexAttributes: this.vertexAttributes},
      this.base.fallbackFragmentMain, this.base.displayState.skeletonRenderingOptions.shader,
      this.base.displayState.shaderError, (builder: ShaderBuilder, fragmentMain: string) => {
        this.defineAttributeAccess(builder);
        this.lineShader.defineShader(builder);
        builder.addAttribute('highp uvec2', 'aVertexIndex');
        this.defineCommonShader(builder);
        let vertexMain = `
highp vec3 vertexA = readAttribute0(aVertexIndex.x);
highp vec3 vertexB = readAttribute0(aVertexIndex.y);
emitLine(uProjection, vertexA, vertexB);
highp uint lineEndpointIndex = getLineEndpointIndex();
highp uint vertexIndex = aVertexIndex.x * lineEndpointIndex + aVertexIndex.y * (1u - lineEndpointIndex);
`;

        builder.addFragmentCode(`
vec4 segmentColor() {
  return uColor;
}
void emitRGB(vec3 color) {
  emit(vec4(color * uColor.a, uColor.a * getLineAlpha() * ${this.getCrossSectionFadeFactor()}), uPickID);
}
void emitDefault() {
  //emit(vec4(min(1.5 * uColor.xyz, 1.0), uColor.a), uPickID);
  //emit(vec4(uColor.rgb, uColor.a * ${this.getCrossSectionFadeFactor()}), uPickID);
  emit(vec4(uColor.rgb, uColor.a * getLineAlpha() * ${this.getCrossSectionFadeFactor()}), uPickID);
}
`);
        builder.addFragmentCode(glsl_COLORMAPS);
        const {vertexAttributes} = this;
        const numAttributes = vertexAttributes.length;
        for (let i = 1; i < numAttributes; ++i) {
          const info = vertexAttributes[i];
          builder.addVarying(`highp ${info.glslDataType}`, `vCustom${i}`);
          vertexMain += `vCustom${i} = readAttribute${i}(vertexIndex);\n`;
          builder.addFragmentCode(`#define ${info.name} vCustom${i}\n`);
        }
        builder.setVertexMain(vertexMain);
        builder.setFragmentMainFunction(FRAGMENT_MAIN_START + '\n' + fragmentMain);
      });

  nodeShaderGetter = parameterizedEmitterDependentShaderGetter(
      this, this.gl,
      {type: 'skeleton/SkeletonShaderManager/node', vertexAttributes: this.vertexAttributes},
      this.base.fallbackFragmentMain, this.base.displayState.skeletonRenderingOptions.shader,
      this.base.displayState.shaderError, (builder: ShaderBuilder, fragmentMain: string) => {
        this.defineAttributeAccess(builder);
        this.circleShader.defineShader(builder, /*crossSectionFade=*/ this.targetIsSliceView);
        this.defineCommonShader(builder);
        let vertexMain = `
highp uint vertexIndex = uint(gl_InstanceID);
highp vec3 vertexPosition = readAttribute0(vertexIndex);
emitCircle(uProjection * vec4(vertexPosition, 1.0));
`;

        builder.addFragmentCode(`
vec4 segmentColor() {
  return uColor;
}
void emitRGBA(vec4 color) {
  vec4 borderColor = color;
  emit(getCircleColor(color, borderColor), uPickID);
}
void emitRGB(vec3 color) {
  emitRGBA(vec4(color, 1.0));
}
void emitDefault() {
  emitRGBA(uColor);
}
`);
        builder.addFragmentCode(glsl_COLORMAPS);
        const {vertexAttributes} = this;
        const numAttributes = vertexAttributes.length;
        for (let i = 1; i < numAttributes; ++i) {
          const info = vertexAttributes[i];
          builder.addVarying(`highp ${info.glslDataType}`, `vCustom${i}`);
          vertexMain += `vCustom${i} = readAttribute${i}(vertexIndex);\n`;
          builder.addFragmentCode(`#define ${info.name} vCustom${i}\n`);
        }
        builder.setVertexMain(vertexMain);
        builder.setFragmentMainFunction(FRAGMENT_MAIN_START + '\n' + fragmentMain);
      });

  get gl(): GL {
    return this.base.gl;
  }

  constructor(public base: SkeletonLayer, public targetIsSliceView: boolean) {
    super();
  }

  defineAttributeAccess(builder: ShaderBuilder) {
    const {textureAccessHelper} = this;
    textureAccessHelper.defineShader(builder);
    const numAttributes = this.vertexAttributes.length;
    for (let j = vertexAttributeSamplerSymbols.length; j < numAttributes; ++j) {
      vertexAttributeSamplerSymbols[j] = Symbol(`SkeletonShader.vertexAttributeTextureUnit${j}`);
    }
    this.vertexAttributes.forEach((info, i) => {
      builder.addTextureSampler(
          `${getSamplerPrefixForDataType(info.dataType)}sampler2D` as ShaderSamplerType,
          `uVertexAttributeSampler${i}`, vertexAttributeSamplerSymbols[i]);
      builder.addVertexCode(textureAccessHelper.getAccessor(
          `readAttribute${i}`, `uVertexAttributeSampler${i}`, info.dataType, info.numComponents));
    });
  }

  getCrossSectionFadeFactor() {
    if (this.targetIsSliceView) {
      return `(clamp(1.0 - 2.0 * abs(0.5 - gl_FragCoord.z), 0.0, 1.0))`;
    } else {
      return `(1.0)`;
    }
  }

  beginLayer(
      gl: GL, shader: ShaderProgram,
      renderContext: SliceViewPanelRenderContext|PerspectiveViewRenderContext,
      objectToDataMatrix: mat4) {
    let {dataToDevice} = renderContext;
    let mat = mat4.multiply(tempMat2, dataToDevice, objectToDataMatrix);
    gl.uniformMatrix4fv(shader.uniform('uProjection'), false, mat);
  }

  setColor(gl: GL, shader: ShaderProgram, color: vec3) {
    gl.uniform4fv(shader.uniform('uColor'), color);
  }

  setPickID(gl: GL, shader: ShaderProgram, pickID: number) {
    gl.uniform1ui(shader.uniform('uPickID'), pickID);
  }

  drawSkeleton(
      gl: GL, edgeShader: ShaderProgram, nodeShader: ShaderProgram|null,
      skeletonChunk: SkeletonChunk, renderContext: {viewportWidth: number, viewportHeight: number},
    lineWidth: number,
    pointDiameter: number) {
    const {vertexAttributes} = this;
    const numAttributes = vertexAttributes.length;
    const {vertexAttributeTextures} = skeletonChunk;
    for (let i = 0; i < numAttributes; ++i) {
      const textureUnit = WebGL2RenderingContext.TEXTURE0 +
          edgeShader.textureUnit(vertexAttributeSamplerSymbols[i]);
      gl.activeTexture(textureUnit);
      gl.bindTexture(WebGL2RenderingContext.TEXTURE_2D, vertexAttributeTextures[i]);
    }

    // Draw edges
    {
      edgeShader.bind();
      this.textureAccessHelper.setupTextureLayout(gl, edgeShader, skeletonChunk);
      const aVertexIndex = edgeShader.attribute('aVertexIndex');
      skeletonChunk.indexBuffer.bindToVertexAttribI(
          aVertexIndex, 2, WebGL2RenderingContext.UNSIGNED_INT);
      gl.vertexAttribDivisor(aVertexIndex, 1);
      this.lineShader.draw(
          edgeShader, renderContext, lineWidth, this.targetIsSliceView ? 1.0 : 0.0,
          skeletonChunk.numIndices / 2);
      gl.vertexAttribDivisor(aVertexIndex, 0);
      gl.disableVertexAttribArray(aVertexIndex);
    }

    if (nodeShader !== null) {
      nodeShader.bind();
      this.textureAccessHelper.setupTextureLayout(gl, nodeShader, skeletonChunk);
      this.circleShader.draw(
          nodeShader, renderContext, {
            interiorRadiusInPixels: pointDiameter / 2,
            borderWidthInPixels: 0,
            featherWidthInPixels: this.targetIsSliceView ? 1.0 : 0.0,
          },
          skeletonChunk.numVertices);
    }
  }

  endLayer(gl: GL, shader: ShaderProgram) {
    const {vertexAttributes} = this;
    const numAttributes = vertexAttributes.length;
    for (let i = 0; i < numAttributes; ++i) {
      let curTextureUnit =
          shader.textureUnit(vertexAttributeSamplerSymbols[i]) + WebGL2RenderingContext.TEXTURE0;
      gl.activeTexture(curTextureUnit);
      gl.bindTexture(gl.TEXTURE_2D, null);
    }
  }
}

export enum SkeletonRenderMode {
  LINES,
  LINES_AND_POINTS,
}

export class TrackableSkeletonRenderMode extends TrackableEnum<SkeletonRenderMode> {
  constructor(value: SkeletonRenderMode, defaultValue: SkeletonRenderMode = value) {
    super(SkeletonRenderMode, value, defaultValue);
  }
}

export class TrackableSkeletonLineWidth extends TrackableValue<number> {
  constructor(value: number, defaultValue: number = value) {
    super(value, verifyFinitePositiveFloat, defaultValue);
  }
}

export interface ViewSpecificSkeletonRenderingOptions {
  mode: TrackableSkeletonRenderMode;
  lineWidth: TrackableSkeletonLineWidth;
}

export class SkeletonRenderingOptions implements Trackable {
  private compound = new CompoundTrackable();
  get changed() {
    return this.compound.changed;
  }

  shader = getTrackableFragmentMain();
  params2d: ViewSpecificSkeletonRenderingOptions = {
    mode: new TrackableSkeletonRenderMode(SkeletonRenderMode.LINES_AND_POINTS),
    lineWidth: new TrackableSkeletonLineWidth(5),
  };
  params3d: ViewSpecificSkeletonRenderingOptions = {
    mode: new TrackableSkeletonRenderMode(SkeletonRenderMode.LINES),
    lineWidth: new TrackableSkeletonLineWidth(2),
  };

  constructor() {
    const {compound} = this;
    compound.add('shader', this.shader);
    compound.add('mode2d', this.params2d.mode);
    compound.add('lineWidth2d', this.params2d.lineWidth);
    compound.add('mode3d', this.params3d.mode);
    compound.add('lineWidth3d', this.params3d.lineWidth);
  }

  reset() {
    this.compound.reset();
  }

  restoreState(obj: any) {
    if (obj === undefined) return;
    this.compound.restoreState(obj);
  }

  toJSON(): any {
    const obj = this.compound.toJSON();
    for (const _ in obj) return obj;
    return undefined;
  }
}

export interface SkeletonLayerDisplayState extends SegmentationDisplayState3D {
  shaderError: WatchableShaderError;
  skeletonRenderingOptions: SkeletonRenderingOptions;
}

export class SkeletonLayer extends RefCounted {
  private tempMat = mat4.create();
  redrawNeeded = new NullarySignal();
  private sharedObject: SegmentationLayerSharedObject;
  vertexAttributes: VertexAttributeRenderInfo[];
  fallbackFragmentMain = new WatchableValue<string>(DEFAULT_FRAGMENT_MAIN);

  get visibility() {
    return this.sharedObject.visibility;
  }

  constructor(
      public chunkManager: ChunkManager, public source: SkeletonSource,
      public voxelSizeObject: VoxelSize, public displayState: SkeletonLayerDisplayState) {
    super();

    registerRedrawWhenSegmentationDisplayState3DChanged(displayState, this);
    this.displayState.shaderError.value = undefined;
    const {skeletonRenderingOptions: renderingOptions} = displayState;
    this.registerDisposer(renderingOptions.shader.changed.add(() => {
      this.displayState.shaderError.value = undefined;
      this.redrawNeeded.dispatch();
    }));
    let sharedObject = this.sharedObject =
        this.registerDisposer(new SegmentationLayerSharedObject(chunkManager, displayState));
    sharedObject.RPC_TYPE_ID = SKELETON_LAYER_RPC_ID;
    sharedObject.initializeCounterpartWithChunkManager({
      'source': source.addCounterpartRef(),
    });

    const vertexAttributes = this.vertexAttributes = [vertexPositionAttribute];

    for (let [name, info] of source.vertexAttributes) {
      vertexAttributes.push({
        name,
        dataType: info.dataType,
        numComponents: info.numComponents,
        webglDataType: getWebglDataType(info.dataType),
        glslDataType: info.numComponents > 1 ? `vec${info.numComponents}` : 'float',
      });
    }
  }

  get gl() {
    return this.chunkManager.chunkQueueManager.gl;
  }

  draw(
      renderContext: SliceViewPanelRenderContext|PerspectiveViewRenderContext, layer: RenderLayer,
      renderHelper: RenderHelper, renderOptions: ViewSpecificSkeletonRenderingOptions) {
    let lineWidth = renderOptions.lineWidth.value;
    if (!renderContext.emitColor && renderHelper.targetIsSliceView) {
      lineWidth = Math.max(lineWidth, 5);
    }
    let {gl, source, displayState} = this;
    let alpha = 1.0; // Make skeletons visible through transparent object. Math.min(1.0, displayState.objectAlpha.value);
    if (alpha <= 0.0) {
      // Skip drawing.
      return;
    }
    let pointDiameter: number;
    if (renderOptions.mode.value === SkeletonRenderMode.LINES_AND_POINTS) {
      pointDiameter = Math.max(10, lineWidth * 2);
    } else {
      pointDiameter = lineWidth;
    }

    const edgeShader = renderHelper.edgeShaderGetter(renderContext.emitter);
    const nodeShader = renderHelper.nodeShaderGetter(renderContext.emitter);
    if (edgeShader === null || nodeShader === null) {
      // Shader error, skip drawing.
      return;
    }

    let objectToDataMatrix = this.tempMat;
    mat4.identity(objectToDataMatrix);
    if (source.skeletonVertexCoordinatesInVoxels) {
      mat4.scale(objectToDataMatrix, objectToDataMatrix, this.voxelSizeObject.size);
    }
    mat4.multiply(objectToDataMatrix, objectToDataMatrix, source.transform);
    mat4.multiply(
        objectToDataMatrix, this.displayState.objectToDataTransform.transform, objectToDataMatrix);

    edgeShader.bind();
    renderHelper.beginLayer(gl, edgeShader, renderContext, objectToDataMatrix);

    nodeShader.bind();
    renderHelper.beginLayer(gl, nodeShader, renderContext, objectToDataMatrix);

    const skeletons = source.chunks;
    const {pickIDs} = renderContext;

    forEachVisibleSegment3D(displayState, (objectId, rootObjectId) => {
      const key = getObjectKey(objectId);
      const skeleton = skeletons.get(key);
      if (skeleton === undefined || skeleton.state !== ChunkState.GPU_MEMORY) {
        return;
      }
      if (renderContext.emitColor) {
        edgeShader.bind();
        renderHelper.setColor(
            gl, edgeShader, <vec3><Float32Array>getObjectColor(displayState, rootObjectId, alpha));
        nodeShader.bind();
        renderHelper.setColor(
            gl, nodeShader, <vec3><Float32Array>getObjectColor(displayState, rootObjectId, alpha));
      }
      if (renderContext.emitPickID) {
        edgeShader.bind();
        renderHelper.setPickID(gl, edgeShader, pickIDs.registerUint64(layer, rootObjectId));
        nodeShader.bind();
        renderHelper.setPickID(gl, nodeShader, pickIDs.registerUint64(layer, rootObjectId));
      }
      renderHelper.drawSkeleton(
          gl, edgeShader, nodeShader, skeleton, renderContext, lineWidth!, pointDiameter);
    });
    renderHelper.endLayer(gl, edgeShader);
  }
}

export class PerspectiveViewSkeletonLayer extends PerspectiveViewRenderLayer {
  private renderHelper = this.registerDisposer(new RenderHelper(this.base, false));
  private renderOptions = this.base.displayState.skeletonRenderingOptions.params3d;

  constructor(public base: SkeletonLayer) {
    super();
    this.registerDisposer(base);
    this.registerDisposer(base.redrawNeeded.add(this.redrawNeeded.dispatch));
    const {renderOptions} = this;
    this.registerDisposer(renderOptions.mode.changed.add(this.redrawNeeded.dispatch));
    this.registerDisposer(renderOptions.lineWidth.changed.add(this.redrawNeeded.dispatch));
    this.setReady(true);
    this.registerDisposer(base.visibility.add(this.visibility));
  }
  get gl() {
    return this.base.gl;
  }

  get isTransparent() {
    return this.base.displayState.objectAlpha.value < 1.0;
  }

  draw(renderContext: PerspectiveViewRenderContext) {
    this.base.draw(renderContext, this, this.renderHelper, this.renderOptions);
  }
}

export class SliceViewPanelSkeletonLayer extends SliceViewPanelRenderLayer {
  private renderHelper = this.registerDisposer(new RenderHelper(this.base, true));
  private renderOptions = this.base.displayState.skeletonRenderingOptions.params2d;
  constructor(public base: SkeletonLayer) {
    super();
    this.registerDisposer(base);
    const {renderOptions} = this;
    this.registerDisposer(renderOptions.mode.changed.add(this.redrawNeeded.dispatch));
    this.registerDisposer(renderOptions.lineWidth.changed.add(this.redrawNeeded.dispatch));
    this.registerDisposer(base.redrawNeeded.add(this.redrawNeeded.dispatch));
    this.setReady(true);
    this.registerDisposer(base.visibility.add(this.visibility));
  }
  get gl() {
    return this.base.gl;
  }

  draw(renderContext: SliceViewPanelRenderContext) {
<<<<<<< HEAD
    this.base.draw(renderContext, this, this.renderHelper, 5);
=======
    this.base.draw(renderContext, this, this.renderHelper, this.renderOptions);
>>>>>>> 6160837a
  }
}

function getWebglDataType(dataType: DataType) {
  switch (dataType) {
    case DataType.FLOAT32:
      return WebGL2RenderingContext.FLOAT;
    default:
      throw new Error('Data type not supported by WebGL: ${DataType[dataType]}');
  }
}

const vertexPositionAttribute: VertexAttributeRenderInfo = {
  dataType: DataType.FLOAT32,
  numComponents: 3,
  name: '',
  webglDataType: WebGL2RenderingContext.FLOAT,
  glslDataType: 'vec3',
};

export class SkeletonChunk extends Chunk {
  source: SkeletonSource;
  vertexAttributes: Uint8Array;
  indices: Uint32Array;
  indexBuffer: Buffer;
  numIndices: number;
  numVertices: number;
  vertexAttributeOffsets: Uint32Array;
  vertexAttributeTextures: (WebGLTexture|null)[];

  // Emulation of buffer as texture.
  textureXBits: number;
  textureWidth: number;
  textureHeight: number;

  constructor(source: SkeletonSource, x: any) {
    super(source);
    this.vertexAttributes = x['vertexAttributes'];
    let indices = this.indices = x['indices'];
    this.numVertices = x['numVertices'];
    this.vertexAttributeOffsets = x['vertexAttributeOffsets'];
    this.numIndices = indices.length;
  }

  copyToGPU(gl: GL) {
    super.copyToGPU(gl);
    compute1dTextureLayout(this, gl, /*texelsPerElement=*/ 1, this.numVertices);
    const {attributeTextureFormats} = this.source;
    const {vertexAttributes, vertexAttributeOffsets} = this;
    const vertexAttributeTextures: (WebGLTexture|null)[] = this.vertexAttributeTextures = [];
    for (let i = 0, numAttributes = vertexAttributeOffsets.length; i < numAttributes; ++i) {
      const texture = gl.createTexture();
      gl.bindTexture(WebGL2RenderingContext.TEXTURE_2D, texture);
      setOneDimensionalTextureData(
          gl, this, attributeTextureFormats[i],
          vertexAttributes.subarray(
              vertexAttributeOffsets[i],
              i + 1 !== numAttributes ? vertexAttributeOffsets[i + 1] : vertexAttributes.length));
      vertexAttributeTextures[i] = texture;
    }
    gl.bindTexture(WebGL2RenderingContext.TEXTURE_2D, null);
    this.indexBuffer = Buffer.fromData(
        gl, this.indices, WebGL2RenderingContext.ARRAY_BUFFER, WebGL2RenderingContext.STATIC_DRAW);
  }

  freeGPUMemory(gl: GL) {
    super.freeGPUMemory(gl);
    const {vertexAttributeTextures} = this;
    for (const texture of vertexAttributeTextures) {
      gl.deleteTexture(texture);
    }
    vertexAttributeTextures.length = 0;
    this.indexBuffer.dispose();
  }
}

const emptyVertexAttributes = new Map<string, VertexAttributeInfo>();

function getAttributeTextureFormats(vertexAttributes: Map<string, VertexAttributeInfo>):
    TextureFormat[] {
  const attributeTextureFormats: TextureFormat[] = [vertexPositionTextureFormat];
  for (const info of vertexAttributes.values()) {
    attributeTextureFormats.push(
        computeTextureFormat(new TextureFormat(), info.dataType, info.numComponents));
  }
  return attributeTextureFormats;
}

export class SkeletonSource extends ChunkSource {
  private attributeTextureFormats_?: TextureFormat[];

  get attributeTextureFormats() {
    let attributeTextureFormats = this.attributeTextureFormats_;
    if (attributeTextureFormats === undefined) {
      attributeTextureFormats = this.attributeTextureFormats_ =
          getAttributeTextureFormats(this.vertexAttributes);
    }
    return attributeTextureFormats;
  }

  chunks: Map<string, SkeletonChunk>;
  getChunk(x: any) {
    return new SkeletonChunk(this, x);
  }

  transform: mat4;

  constructor(chunkManager: Borrowed<ChunkManager>, options: {transform?: mat4}) {
    super(chunkManager, options);
    const {transform = mat4.create()} = options;
    this.transform = transform;
  }

  /**
   * Specifies whether the skeleton vertex coordinates are specified in units of voxels rather than
   * nanometers.
   */
  get skeletonVertexCoordinatesInVoxels() {
    return true;
  }

  get vertexAttributes(): Map<string, VertexAttributeInfo> {
    return emptyVertexAttributes;
  }
}<|MERGE_RESOLUTION|>--- conflicted
+++ resolved
@@ -501,11 +501,7 @@
   }
 
   draw(renderContext: SliceViewPanelRenderContext) {
-<<<<<<< HEAD
-    this.base.draw(renderContext, this, this.renderHelper, 5);
-=======
     this.base.draw(renderContext, this, this.renderHelper, this.renderOptions);
->>>>>>> 6160837a
   }
 }
 
