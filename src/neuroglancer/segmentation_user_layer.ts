/**
 * @license
 * Copyright 2016 Google Inc.
 * Licensed under the Apache License, Version 2.0 (the "License");
 * you may not use this file except in compliance with the License.
 * You may obtain a copy of the License at
 *
 *      http://www.apache.org/licenses/LICENSE-2.0
 *
 * Unless required by applicable law or agreed to in writing, software
 * distributed under the License is distributed on an "AS IS" BASIS,
 * WITHOUT WARRANTIES OR CONDITIONS OF ANY KIND, either express or implied.
 * See the License for the specific language governing permissions and
 * limitations under the License.
 */

<<<<<<< HEAD
import {ChunkedGraphLayer} from 'neuroglancer/chunked_graph/frontend';
import {CoordinateTransform} from 'neuroglancer/coordinate_transform';
import {UserLayer, UserLayerDropdown} from 'neuroglancer/layer';
=======
import {UserLayer} from 'neuroglancer/layer';
>>>>>>> 1db12f1a
import {LayerListSpecification, registerLayerType, registerVolumeLayerType} from 'neuroglancer/layer_specification';
import {MeshSource} from 'neuroglancer/mesh/frontend';
import {MeshLayer} from 'neuroglancer/mesh/frontend';
import {Overlay} from 'neuroglancer/overlay';
import {SegmentColorHash} from 'neuroglancer/segment_color';
import {Bounds} from 'neuroglancer/segmentation_display_state/base';
import {SegmentationDisplayState3D, SegmentSelection, SegmentSelectionState, Uint64MapEntry} from 'neuroglancer/segmentation_display_state/frontend';
import {SharedDisjointUint64Sets} from 'neuroglancer/shared_disjoint_sets';
import {SharedWatchableValue} from 'neuroglancer/shared_watchable_value';
import {FRAGMENT_MAIN_START as SKELETON_FRAGMENT_MAIN_START, getTrackableFragmentMain, PerspectiveViewSkeletonLayer, SkeletonLayer, SkeletonLayerDisplayState, SkeletonSource, SliceViewPanelSkeletonLayer} from 'neuroglancer/skeleton/frontend';
import {VolumeType} from 'neuroglancer/sliceview/volume/base';
import {SegmentationRenderLayer, SliceViewSegmentationDisplayState} from 'neuroglancer/sliceview/volume/segmentation_renderlayer';
import {StatusMessage} from 'neuroglancer/status';
import {trackableAlphaValue} from 'neuroglancer/trackable_alpha';
import {ElementVisibilityFromTrackableBoolean, TrackableBoolean, TrackableBooleanCheckbox} from 'neuroglancer/trackable_boolean';
import {ComputedWatchableValue} from 'neuroglancer/trackable_value';
import {Uint64Set} from 'neuroglancer/uint64_set';
import {UserLayerWithVolumeSourceMixin} from 'neuroglancer/user_layer_with_volume_source';
import {Borrowed} from 'neuroglancer/util/disposable';
import {vec3} from 'neuroglancer/util/geom';
import {parseArray, verify3dVec, verifyObjectProperty, verifyOptionalString} from 'neuroglancer/util/json';
import {NullarySignal} from 'neuroglancer/util/signal';
import {Uint64} from 'neuroglancer/util/uint64';
import {makeWatchableShaderError} from 'neuroglancer/webgl/dynamic_shader';
import {ChunkedGraphWidget} from 'neuroglancer/widget/chunked_graph_widget';
import {RangeWidget} from 'neuroglancer/widget/range';
import {SegmentSetWidget} from 'neuroglancer/widget/segment_set_widget';
import {ShaderCodeWidget} from 'neuroglancer/widget/shader_code_widget';
import {Tab} from 'neuroglancer/widget/tab_view';
import {Uint64EntryWidget} from 'neuroglancer/widget/uint64_entry_widget';

require('neuroglancer/noselect.css');
require('./segmentation_user_layer.css');

const SELECTED_ALPHA_JSON_KEY = 'selectedAlpha';
const NOT_SELECTED_ALPHA_JSON_KEY = 'notSelectedAlpha';
const OBJECT_ALPHA_JSON_KEY = 'objectAlpha';
const SATURATION_JSON_KEY = 'saturation';
const HIDE_SEGMENT_ZERO_JSON_KEY = 'hideSegmentZero';
const MESH_JSON_KEY = 'mesh';
const SKELETONS_JSON_KEY = 'skeletons';
const SEGMENTS_JSON_KEY = 'segments';
const HIGHLIGHTS_JSON_KEY = 'highlights';
const EQUIVALENCES_JSON_KEY = 'equivalences';
const CLIP_BOUNDS_JSON_KEY = 'clipBounds';
const SKELETON_SHADER_JSON_KEY = 'skeletonShader';


const Base = UserLayerWithVolumeSourceMixin(UserLayer);
export class SegmentationUserLayer extends Base {
  displayState: SliceViewSegmentationDisplayState&SegmentationDisplayState3D&
      SkeletonLayerDisplayState = {
        segmentColorHash: SegmentColorHash.getDefault(),
        segmentSelectionState: new SegmentSelectionState(),
        selectedAlpha: trackableAlphaValue(0.5),
        saturation: trackableAlphaValue(1.0),
        notSelectedAlpha: trackableAlphaValue(0),
        objectAlpha: trackableAlphaValue(1.0),
        clipBounds: SharedWatchableValue.make<Bounds|undefined>(this.manager.worker, undefined),
        hideSegmentZero: new TrackableBoolean(true, true),
        rootSegments: Uint64Set.makeWithCounterpart(this.manager.worker),
        visibleSegments2D: new Uint64Set(),
        visibleSegments3D: Uint64Set.makeWithCounterpart(this.manager.worker),
        highlightedSegments: Uint64Set.makeWithCounterpart(this.manager.worker),
        segmentEquivalences: SharedDisjointUint64Sets.makeWithCounterpart(this.manager.worker),
        objectToDataTransform: this.transform,
        fragmentMain: getTrackableFragmentMain(),
        shaderError: makeWatchableShaderError(),
      };

  /**
   * If meshPath is undefined, a default mesh source provided by the volume may be used.  If
   * meshPath is null, the default mesh source is not used.
   */
  chunkedGraphUrl: string|null|undefined;
  meshPath: string|null|undefined;
  skeletonsPath: string|null|undefined;
  chunkedGraphLayer: Borrowed<ChunkedGraphLayer>|undefined;
  meshLayer: Borrowed<MeshLayer>|undefined;
  skeletonLayer: Borrowed<SkeletonLayer>|undefined;

  // Dispatched when either meshLayer or skeletonLayer changes.
  objectLayerStateChanged = new NullarySignal();

  private pendingGraphMod: {
    source: SegmentSelection[],
    sink: SegmentSelection[],
  };

  constructor(public manager: LayerListSpecification, x: any) {
<<<<<<< HEAD
    super([]);
    this.displayState.rootSegments.changed.add((segmentId: Uint64|null, add: boolean) => {
      this.rootSegmentChange(segmentId, add);
    });
    this.displayState.visibleSegments2D!.changed.add(() => {
      this.specificationChanged.dispatch();
    });
    this.displayState.visibleSegments3D.changed.add(() => {
      this.specificationChanged.dispatch();
    });
    this.displayState.segmentEquivalences.changed.add(() => {
      this.specificationChanged.dispatch();
    });
=======
    super(manager, x);
    this.displayState.visibleSegments.changed.add(() => this.specificationChanged.dispatch());
    this.displayState.segmentEquivalences.changed.add(() => this.specificationChanged.dispatch());
>>>>>>> 1db12f1a
    this.displayState.segmentSelectionState.bindTo(manager.layerSelectedValues, this);
    this.displayState.selectedAlpha.changed.add(() => this.specificationChanged.dispatch());
    this.displayState.notSelectedAlpha.changed.add(() => this.specificationChanged.dispatch());
    this.displayState.objectAlpha.changed.add(() => this.specificationChanged.dispatch());
    this.displayState.hideSegmentZero.changed.add(() => this.specificationChanged.dispatch());
    this.displayState.fragmentMain.changed.add(() => this.specificationChanged.dispatch());
    this.tabs.add(
        'rendering', {label: 'Rendering', order: -100, getter: () => new DisplayOptionsTab(this)});
    this.tabs.default = 'rendering';
  }

  get volumeOptions() {
    return {volumeType: VolumeType.SEGMENTATION};
  }

  restoreState(specification: any) {
    super.restoreState(specification);
    this.displayState.selectedAlpha.restoreState(specification[SELECTED_ALPHA_JSON_KEY]);
    this.displayState.saturation.restoreState(specification[SATURATION_JSON_KEY]);
    this.displayState.notSelectedAlpha.restoreState(specification[NOT_SELECTED_ALPHA_JSON_KEY]);
    this.displayState.objectAlpha.restoreState(specification[OBJECT_ALPHA_JSON_KEY]);
    this.displayState.hideSegmentZero.restoreState(specification[HIDE_SEGMENT_ZERO_JSON_KEY]);
    this.displayState.fragmentMain.restoreState(specification[SKELETON_SHADER_JSON_KEY]);

    verifyObjectProperty(specification, EQUIVALENCES_JSON_KEY, y => {
      this.displayState.segmentEquivalences.restoreState(y);
    });

    const restoreSegmentsList = (key: string, segments: Uint64Set) => {
      verifyObjectProperty(specification, key, y => {
        if (y !== undefined) {
          let {segmentEquivalences} = this.displayState;
          parseArray(y, value => {
            let id = Uint64.parseString(String(value), 10);
            segments.add(segmentEquivalences.get(id));
          });
        }
      });
    };

    restoreSegmentsList(SEGMENTS_JSON_KEY, this.displayState.visibleSegments);
    restoreSegmentsList(HIGHLIGHTS_JSON_KEY, this.displayState.highlightedSegments);

    verifyObjectProperty(specification, CLIP_BOUNDS_JSON_KEY, y => {
      if (y === undefined) {
        return;
      }
      let center: vec3|undefined, size: vec3|undefined;
      verifyObjectProperty(y, 'center', z => center = verify3dVec(z));
      verifyObjectProperty(y, 'size', z => size = verify3dVec(z));
      if (!center || !size) {
        return;
      }
      let bounds = {center, size};
      this.displayState.clipBounds.value = bounds;
    });
    this.displayState.highlightedSegments.changed.add(() => {
      this.specificationChanged.dispatch();
    });

<<<<<<< HEAD
    this.displayState.selectedAlpha.restoreState(x[SELECTED_ALPHA_JSON_KEY]);
    this.displayState.notSelectedAlpha.restoreState(x[NOT_SELECTED_ALPHA_JSON_KEY]);
    this.displayState.saturation.restoreState(x[SATURATION_JSON_KEY]);
    this.displayState.objectAlpha.restoreState(x[OBJECT_ALPHA_JSON_KEY]);
    this.displayState.hideSegmentZero.restoreState(x[HIDE_SEGMENT_ZERO_JSON_KEY]);
    this.displayState.objectToDataTransform.restoreState(x['transform']);
    this.displayState.fragmentMain.restoreState(x['skeletonShader']);

    this.chunkedGraphUrl = x['chunkedGraph'] === null ? null : verifyOptionalString(x['chunkedGraph']);

    let volumePath = this.volumePath = verifyOptionalString(x['source']);
    let meshPath = this.meshPath = x['mesh'] === null ? null : verifyOptionalString(x['mesh']);
    let skeletonsPath = this.skeletonsPath = x['skeleton'] === null ? null : verifyOptionalString(x['skeleton']);
=======
    const {multiscaleSource} = this;
    let meshPath = this.meshPath = specification[MESH_JSON_KEY] === null ?
        null :
        verifyOptionalString(specification[MESH_JSON_KEY]);
    let skeletonsPath = this.skeletonsPath =
        verifyObjectProperty(specification, SKELETONS_JSON_KEY, verifyOptionalString);

>>>>>>> 1db12f1a
    let remaining = 0;
    if (meshPath != null) {
      ++remaining;
      this.manager.dataSourceProvider.getMeshSource(this.manager.chunkManager, meshPath)
          .then(meshSource => {
            if (!this.wasDisposed) {
              this.addMesh(meshSource);
              if (--remaining === 0) {
                this.isReady = true;
              }
            }
          });
    }

    if (skeletonsPath !== undefined) {
      ++remaining;
      this.manager.dataSourceProvider.getSkeletonSource(this.manager.chunkManager, skeletonsPath)
          .then(skeletonSource => {
            if (!this.wasDisposed) {
              this.addSkeletonSource(skeletonSource);
              if (--remaining === 0) {
                this.isReady = true;
              }
            }
          });
    }

    if (multiscaleSource !== undefined) {
      ++remaining;
      multiscaleSource.then(volume => {
        if (!this.wasDisposed) {
          this.addRenderLayer(new SegmentationRenderLayer(volume, this.displayState));
          // Chunked Graph Server
          if (volume.getChunkedGraphSources && volume.getChunkedGraphUrl) {
            let chunkedGraphSources = volume.getChunkedGraphSources({}, this.displayState.rootSegments);
            this.chunkedGraphUrl = volume.getChunkedGraphUrl();
            if (chunkedGraphSources && this.chunkedGraphUrl) {
              this.chunkedGraphLayer = new ChunkedGraphLayer(manager.chunkManager, this.chunkedGraphUrl, chunkedGraphSources, this.displayState);
              this.addRenderLayer(this.chunkedGraphLayer);

              // Have to wait for graph server initialization to fetch agglomerations
              this.displayState.segmentEquivalences.clear();
              verifyObjectProperty(x, 'segments', y => {
                if (y !== undefined) {
                  let {rootSegments} = this.displayState;
                  parseArray(y, value => {
                    rootSegments.add(Uint64.parseString(String(value), 10));
                  });
                }
              });
            }
          }
          // Meshes
          if (meshPath === undefined) {
            ++remaining;
            Promise.resolve(volume.getMeshSource()).then(meshSource => {
              if (this.wasDisposed) {
                if (meshSource !== null) {
                  meshSource.dispose();
                }
                return;
              }
              if (--remaining === 0) {
                this.isReady = true;
              }
              if (meshSource) {
                this.addMesh(meshSource, this.chunkedGraphLayer);
                this.objectLayerStateChanged.dispatch();
              }
            });
          }
          if (skeletonsPath === undefined && volume.getSkeletonSource) {
            ++remaining;
            Promise.resolve(volume.getSkeletonSource()).then(skeletonSource => {
              if (this.wasDisposed) {
                if (skeletonSource !== null) {
                  skeletonSource.dispose();
                }
                return;
              }
              if (--remaining === 0) {
                this.isReady = true;
              }
              if (skeletonSource) {
                this.addSkeleton(skeletonSource, this.chunkedGraphLayer);
                this.objectLayerStateChanged.dispatch();
              }
            });
          }
          if (--remaining === 0) {
            this.isReady = true;
          }
        }
      });
    }
<<<<<<< HEAD

    if (meshPath != null) {
      ++remaining;
      this.manager.dataSourceProvider.getMeshSource(manager.chunkManager, meshPath)
          .then(meshSource => {
            if (!this.wasDisposed) {
              this.addMesh(meshSource, this.chunkedGraphLayer);
              if (--remaining === 0) {
                this.isReady = true;
              }
            }
          });
    }

    if (skeletonsPath != null) {
      ++remaining;
      this.manager.dataSourceProvider.getSkeletonSource(manager.chunkManager, skeletonsPath)
          .then(skeletonSource => {
            if (!this.wasDisposed) {
              this.addSkeleton(skeletonSource, this.chunkedGraphLayer);
              if (--remaining === 0) {
                this.isReady = true;
              }
            }
          });
    }

    if (!this.chunkedGraphUrl) {
      verifyObjectProperty(x, 'equivalences', y => {
        this.displayState.segmentEquivalences.restoreState(y);
      });

      verifyObjectProperty(x, 'segments', y => {
        if (y !== undefined) {
          let {rootSegments, segmentEquivalences} = this.displayState;
          parseArray(y, value => {
            let id = Uint64.parseString(String(value), 10);
            rootSegments.add(segmentEquivalences.get(id));
          });
        }
      });
    }

    verifyObjectProperty(x, 'highlights', y => {
      if (y !== undefined) {
        parseArray(y, value => {
          let id = Uint64.parseString(String(value), 10);
          this.displayState.highlightedSegments.add(id);
        });
      }
    });

    verifyObjectProperty(x, 'clipBounds', y => {
      if (y === undefined) {
        return;
      }
      let center: vec3|undefined, size: vec3|undefined;
      verifyObjectProperty(y, 'center', z => center = verify3dVec(z));
      verifyObjectProperty(y, 'size', z => size = verify3dVec(z));
      if (!center || !size) {
        return;
      }
      let bounds = {center, size};
      this.displayState.clipBounds.value = bounds;
    });
=======
>>>>>>> 1db12f1a
  }

  addMesh(meshSource: MeshSource, chunkedGraph?: ChunkedGraphLayer) {
    this.meshLayer = new MeshLayer(this.manager.chunkManager, chunkedGraph ? chunkedGraph : null, meshSource, this.displayState);
    this.addRenderLayer(this.meshLayer);
  }

  addSkeleton(skeletonSource: SkeletonSource, chunkedGraph?: ChunkedGraphLayer) {
    let base = new SkeletonLayer(
        this.manager.chunkManager, chunkedGraph ? chunkedGraph : null, skeletonSource, this.manager.voxelSize, this.displayState);
    this.skeletonLayer = base;
    this.addRenderLayer(new PerspectiveViewSkeletonLayer(base.addRef()));
    this.addRenderLayer(new SliceViewPanelSkeletonLayer(/* transfer ownership */ base));
  }

  toJSON() {
<<<<<<< HEAD
    let x: any = {'type': 'segmentation'};
    x['source'] = this.volumePath;
    x['mesh'] = this.meshPath;
    x['skeletons'] = this.skeletonsPath;
    x['chunkedGraph'] = this.chunkedGraphUrl;
=======
    const x = super.toJSON();
    x['type'] = 'segmentation';
    x[MESH_JSON_KEY] = this.meshPath;
    x[SKELETONS_JSON_KEY] = this.skeletonsPath;
>>>>>>> 1db12f1a
    x[SELECTED_ALPHA_JSON_KEY] = this.displayState.selectedAlpha.toJSON();
    x[NOT_SELECTED_ALPHA_JSON_KEY] = this.displayState.notSelectedAlpha.toJSON();
    x[SATURATION_JSON_KEY] = this.displayState.saturation.toJSON();
    x[OBJECT_ALPHA_JSON_KEY] = this.displayState.objectAlpha.toJSON();
    x[HIDE_SEGMENT_ZERO_JSON_KEY] = this.displayState.hideSegmentZero.toJSON();
<<<<<<< HEAD
    let {rootSegments} = this.displayState;
    if (rootSegments.size > 0) {
      x['segments'] = rootSegments.toJSON();
=======
    let {visibleSegments} = this.displayState;
    if (visibleSegments.size > 0) {
      x[SEGMENTS_JSON_KEY] = visibleSegments.toJSON();
>>>>>>> 1db12f1a
    }
    let {highlightedSegments} = this.displayState;
    if (highlightedSegments.size > 0) {
      x[HIGHLIGHTS_JSON_KEY] = highlightedSegments.toJSON();
    }
    let {segmentEquivalences} = this.displayState;
<<<<<<< HEAD
    if (segmentEquivalences.size > 0 && !this.chunkedGraphUrl) { // Too many equivalences when using Chunked Graph
      x['equivalences'] = segmentEquivalences.toJSON();
=======
    if (segmentEquivalences.size > 0) {
      x[EQUIVALENCES_JSON_KEY] = segmentEquivalences.toJSON();
>>>>>>> 1db12f1a
    }
    let {clipBounds} = this.displayState;
    if (clipBounds.value) {
      x[CLIP_BOUNDS_JSON_KEY] = {
        center: Array.from(clipBounds.value.center),
        size: Array.from(clipBounds.value.size),
      };
    }
    x[SKELETON_SHADER_JSON_KEY] = this.displayState.fragmentMain.toJSON();
    return x;
  }

  transformPickedValue(value: any) {
    if (value == null) {
      return value;
    }
    let {segmentEquivalences} = this.displayState;
    if (segmentEquivalences.size === 0) {
      return value;
    }
    if (typeof value === 'number') {
      value = new Uint64(value, 0);
    }
    let mappedValue = segmentEquivalences.get(value);
    if (Uint64.equal(mappedValue, value)) {
      return value;
    }
    return new Uint64MapEntry(value, mappedValue);
  }

  handleAction(action: string) {
    switch (action) {
      case 'recolor': {
        this.displayState.segmentColorHash.randomize();
        break;
      }
      case 'clear-segments': {
        this.displayState.rootSegments.clear();
        this.displayState.visibleSegments2D!.clear();
        this.displayState.visibleSegments3D.clear();
        this.displayState.segmentEquivalences.clear();
        break;
      }
      case 'select': {
        this.selectSegment();
        break;
      }
      case 'highlight': {
        this.highlightSegment();
        break;
      }
      case 'merge-select-first': {
        this.mergeSelectFirst();
        break;
      }
      case 'merge-select-second': {
        this.mergeSelectSecond();
        break;
      }
      case 'split-select-first': {
        this.splitSelectFirst();
        break;
      }
      case 'split-select-second': {
        this.splitSelectSecond();
        break;
      }
    }
  }

  selectSegment() {
    let {segmentSelectionState} = this.displayState;
    if (segmentSelectionState.hasSelectedSegment) {
      let segment = segmentSelectionState.selectedSegment;
      let {rootSegments} = this.displayState;
      if (rootSegments.has(segment)) {
        rootSegments.delete(segment);
      } else if (this.chunkedGraphLayer) {
        this.chunkedGraphLayer.getRoot(segment).then(rootSegment => {
          rootSegments.add(rootSegment);
        }).catch((e: Error) => {
          console.log(e);
          StatusMessage.showTemporaryMessage(e.message, 3000);
        });
      } else {
        rootSegments.add(segment);
      }
    }
  }

  highlightSegment() {
    let {segmentSelectionState} = this.displayState;
    if (segmentSelectionState.hasSelectedSegment) {
      let segment = segmentSelectionState.selectedSegment;
      let {highlightedSegments} = this.displayState;
      if (highlightedSegments.has(segment)) {
        highlightedSegments.delete(segment);
      } else {
        highlightedSegments.add(segment);
      }
    }
  }

  mergeSelectFirst() {
    let {segmentSelectionState} = this.displayState;
    if (segmentSelectionState.hasSelectedSegment) {
      let segment = segmentSelectionState.rawSelectedSegment;
      let root = segmentSelectionState.selectedSegment;
      let coordinates = [...this.manager.layerSelectedValues.mouseState.position.values()].map((v, i) => {
        return Math.round(v / this.manager.voxelSize.size[i]);
      });

      this.pendingGraphMod = {
        source: [{segmentId: segment.clone(), rootId: root.clone(), position: coordinates}],
        sink: [{segmentId: new Uint64(0), rootId: new Uint64(0), position: coordinates}]
      };
      StatusMessage.showTemporaryMessage(`Selected ${segment} as source for merge. Pick a sink.`, 3000);
    }
  }

  mergeSelectSecond() {
    let {segmentSelectionState, rootSegments} = this.displayState;
    if (segmentSelectionState.hasSelectedSegment) {
      let segment = segmentSelectionState.rawSelectedSegment;
      let root = segmentSelectionState.selectedSegment;
      let coordinates = [...this.manager.layerSelectedValues.mouseState.position.values()].map((v, i) => {
        return Math.round(v / this.manager.voxelSize.size[i]);
      });

      this.pendingGraphMod.sink[0] = {segmentId: segment.clone(), rootId: root.clone(), position: coordinates};
      StatusMessage.showTemporaryMessage(`Selected ${segment} as sink for merge.`, 3000);

      if (this.chunkedGraphLayer) {
        this.chunkedGraphLayer.mergeSegments(this.pendingGraphMod.source[0], this.pendingGraphMod.sink[0]).then((mergedRoot) => {
          rootSegments.delete(this.pendingGraphMod.sink[0].rootId);
          rootSegments.delete(this.pendingGraphMod.source[0].rootId);
          rootSegments.add(mergedRoot);
        });
      }
      else {
        this.displayState.segmentEquivalences.link(this.pendingGraphMod.source[0].segmentId, this.pendingGraphMod.sink[0].segmentId);
      }
    }
  }

  splitSelectFirst() {
    let {segmentSelectionState} = this.displayState;
    if (segmentSelectionState.hasSelectedSegment) {
      let segment = segmentSelectionState.rawSelectedSegment;
      let root = segmentSelectionState.selectedSegment;
      let coordinates = [...this.manager.layerSelectedValues.mouseState.position.values()].map((v, i) => {
        return Math.round(v / this.manager.voxelSize.size[i]);
      });

      this.pendingGraphMod = {
        source: [{segmentId: segment.clone(), rootId: root.clone(), position: coordinates}],
        sink: [{segmentId: new Uint64(0), rootId: new Uint64(0), position: coordinates}]
      };
      StatusMessage.showTemporaryMessage(`Selected ${segment} as source for split. Pick a sink.`, 3000);
    }
  }

  splitSelectSecond() {
    let {segmentSelectionState, rootSegments} = this.displayState;
    if (segmentSelectionState.hasSelectedSegment) {
      let segment = segmentSelectionState.rawSelectedSegment;
      let root = segmentSelectionState.selectedSegment;
      let coordinates = [...this.manager.layerSelectedValues.mouseState.position.values()].map((v, i) => {
        return Math.round(v / this.manager.voxelSize.size[i]);
      });

      this.pendingGraphMod.sink[0] = {segmentId: segment.clone(), rootId: root.clone(), position: coordinates};
      StatusMessage.showTemporaryMessage(`Selected ${segment} as sink for split.`, 3000);

      if (this.chunkedGraphLayer) {
        this.chunkedGraphLayer.splitSegments(this.pendingGraphMod.source, this.pendingGraphMod.sink).then((splitRoots) => {
          if (splitRoots.length === 0) {
            StatusMessage.showTemporaryMessage(`No split found.`, 3000);
            return;
          }
          for (let sink of this.pendingGraphMod.sink) {
            rootSegments.delete(sink.rootId);
          }
          for (let splitRoot of splitRoots) {
            rootSegments.add(splitRoot);
          }
        });
      }
      else {
        StatusMessage.showTemporaryMessage('Cut without graph server not yet implemented.', 3000);
      }
    }
  }

  rootSegmentChange(rootSegment: Uint64 | null, added: boolean) {
    if (rootSegment === null && !added) {
      // Clear all segment sets
      let leafSegmentCount = this.displayState.visibleSegments2D!.size;
      this.displayState.visibleSegments2D!.clear();
      this.displayState.visibleSegments3D.clear();
      this.displayState.segmentEquivalences.clear();
      StatusMessage.showTemporaryMessage(`Deselected all ${leafSegmentCount} segments.`, 3000);
    } else if (added) {
      this.displayState.visibleSegments3D.add(rootSegment!);
      this.displayState.visibleSegments2D!.add(rootSegment!);
    } else if (!added) {
      let segments = [...this.displayState.segmentEquivalences.setElements(rootSegment!)];
      let segmentCount = segments.length; // Wrong count, but faster than below

      this.displayState.visibleSegments2D!.delete(rootSegment!);

      for (let e of segments) {
        this.displayState.visibleSegments3D.delete(e);
      }
      if (!this.chunkedGraphUrl) {
        // Without graph server, equivalent segments are also stored in `rootSegments`
        for (let e of segments) {
          this.displayState.rootSegments.delete(e);
        }
      }

      this.displayState.segmentEquivalences.deleteSet(rootSegment!);
      StatusMessage.showTemporaryMessage(`Deselected ${segmentCount} segments.`);
    }
    this.specificationChanged.dispatch();
  }
}

function makeSkeletonShaderCodeWidget(layer: SegmentationUserLayer) {
  return new ShaderCodeWidget({
    fragmentMain: layer.displayState.fragmentMain,
    shaderError: layer.displayState.shaderError,
    fragmentMainStartLine: SKELETON_FRAGMENT_MAIN_START,
  });
}

class DisplayOptionsTab extends Tab {
  visibleSegmentWidget = this.registerDisposer(new SegmentSetWidget(this.layer.displayState));
  addSegmentWidget = this.registerDisposer(new Uint64EntryWidget());
  selectedAlphaWidget =
      this.registerDisposer(new RangeWidget(this.layer.displayState.selectedAlpha));
  notSelectedAlphaWidget =
      this.registerDisposer(new RangeWidget(this.layer.displayState.notSelectedAlpha));
  saturationWidget = this.registerDisposer(new RangeWidget(this.layer.displayState.saturation));
  objectAlphaWidget = this.registerDisposer(new RangeWidget(this.layer.displayState.objectAlpha));
  codeWidget: ShaderCodeWidget|undefined;
<<<<<<< HEAD
  chunkedGraphWidget: ChunkedGraphWidget|undefined;

  constructor(public element: HTMLDivElement, public layer: SegmentationUserLayer) {
=======
  constructor(public layer: SegmentationUserLayer) {
>>>>>>> 1db12f1a
    super();
    const {element} = this;
    element.classList.add('segmentation-dropdown');
    let {selectedAlphaWidget, notSelectedAlphaWidget, saturationWidget, objectAlphaWidget} = this;
    selectedAlphaWidget.promptElement.textContent = 'Opacity (on)';
    notSelectedAlphaWidget.promptElement.textContent = 'Opacity (off)';
    saturationWidget.promptElement.textContent = 'Saturation';
    objectAlphaWidget.promptElement.textContent = 'Opacity (3d)';

    if (this.layer.volumePath !== undefined) {
      element.appendChild(this.selectedAlphaWidget.element);
      element.appendChild(this.notSelectedAlphaWidget.element);
      element.appendChild(this.saturationWidget.element);
    }
    this.registerDisposer(new ElementVisibilityFromTrackableBoolean(
        this.registerDisposer(new ComputedWatchableValue(
            () => this.layer.meshPath || this.layer.meshLayer || this.layer.skeletonsPath ||
                    this.layer.skeletonLayer ?
                true :
                false,
            this.layer.objectLayerStateChanged)),
        this.objectAlphaWidget.element));
    element.appendChild(this.objectAlphaWidget.element);

    {
      const checkbox =
          this.registerDisposer(new TrackableBooleanCheckbox(layer.displayState.hideSegmentZero));
      checkbox.element.className =
          'neuroglancer-segmentation-dropdown-hide-segment-zero neuroglancer-noselect';
      const label = document.createElement('label');
      label.className =
          'neuroglancer-segmentation-dropdown-hide-segment-zero neuroglancer-noselect';
      label.appendChild(document.createTextNode('Hide segment ID 0'));
      label.appendChild(checkbox.element);
      element.appendChild(label);
    }

    if (layer.chunkedGraphUrl && this.chunkedGraphWidget == null) {
      const chunkedGraphWidget =
          this.registerDisposer(new ChunkedGraphWidget({url: layer.chunkedGraphUrl || ''}));
      element.appendChild(chunkedGraphWidget.element);
    }

    this.addSegmentWidget.element.classList.add('add-segment');
    this.addSegmentWidget.element.title = 'Add one or more segment IDs';
    element.appendChild(this.registerDisposer(this.addSegmentWidget).element);
    this.registerDisposer(this.addSegmentWidget.valuesEntered.add((values: Uint64[]) => {
      if (this.layer.chunkedGraphLayer) {
        for (const value of values) {
          this.layer.chunkedGraphLayer.getRoot(value).then((rootSegment: Uint64) => {
            this.layer.displayState.rootSegments.add(rootSegment);
          }).catch((e: Error) => {
            console.log(e);
            StatusMessage.showTemporaryMessage(e.message, 3000);
          });
        }
      } else {
        for (const value of values) {
          this.layer.displayState.rootSegments.add(value);
        }
      }
    }));
    element.appendChild(this.registerDisposer(this.visibleSegmentWidget).element);

    const maybeAddSkeletonShaderUI = () => {
      if (this.codeWidget !== undefined) {
        return;
      }
      if (this.layer.skeletonsPath === null || this.layer.skeletonLayer === undefined) {
        return;
      }
      let topRow = document.createElement('div');
      topRow.className = 'neuroglancer-segmentation-dropdown-skeleton-shader-header';
      let label = document.createElement('div');
      label.style.flex = '1';
      label.textContent = 'Skeleton shader:';
      let helpLink = document.createElement('a');
      let helpButton = document.createElement('button');
      helpButton.type = 'button';
      helpButton.textContent = '?';
      helpButton.className = 'help-link';
      helpLink.appendChild(helpButton);
      helpLink.title = 'Documentation on skeleton rendering';
      helpLink.target = '_blank';
      helpLink.href =
          'https://github.com/google/neuroglancer/blob/master/src/neuroglancer/sliceview/image_layer_rendering.md';

      let maximizeButton = document.createElement('button');
      maximizeButton.innerHTML = '&square;';
      maximizeButton.className = 'maximize-button';
      maximizeButton.title = 'Show larger editor view';
      this.registerEventListener(maximizeButton, 'click', () => {
        new ShaderCodeOverlay(this.layer);
      });

      topRow.appendChild(label);
      topRow.appendChild(maximizeButton);
      topRow.appendChild(helpLink);

      element.appendChild(topRow);

      const codeWidget = this.codeWidget =
          this.registerDisposer(makeSkeletonShaderCodeWidget(this.layer));
      element.appendChild(codeWidget.element);
      codeWidget.textEditor.refresh();
    };
    this.registerDisposer(this.layer.objectLayerStateChanged.add(maybeAddSkeletonShaderUI));
    maybeAddSkeletonShaderUI();

    this.visibility.changed.add(() => {
      if (this.visible) {
        if (this.codeWidget !== undefined) {
          this.codeWidget.textEditor.refresh();
        }
      }
    });
  }
}

class ShaderCodeOverlay extends Overlay {
  codeWidget = this.registerDisposer(makeSkeletonShaderCodeWidget(this.layer));
  constructor(public layer: SegmentationUserLayer) {
    super();
    this.content.classList.add('neuroglancer-segmentation-layer-skeleton-shader-overlay');
    this.content.appendChild(this.codeWidget.element);
    this.codeWidget.textEditor.refresh();
  }
}

registerLayerType('segmentation', SegmentationUserLayer);
registerVolumeLayerType(VolumeType.SEGMENTATION, SegmentationUserLayer);<|MERGE_RESOLUTION|>--- conflicted
+++ resolved
@@ -14,13 +14,8 @@
  * limitations under the License.
  */
 
-<<<<<<< HEAD
 import {ChunkedGraphLayer} from 'neuroglancer/chunked_graph/frontend';
-import {CoordinateTransform} from 'neuroglancer/coordinate_transform';
-import {UserLayer, UserLayerDropdown} from 'neuroglancer/layer';
-=======
 import {UserLayer} from 'neuroglancer/layer';
->>>>>>> 1db12f1a
 import {LayerListSpecification, registerLayerType, registerVolumeLayerType} from 'neuroglancer/layer_specification';
 import {MeshSource} from 'neuroglancer/mesh/frontend';
 import {MeshLayer} from 'neuroglancer/mesh/frontend';
@@ -60,9 +55,10 @@
 const OBJECT_ALPHA_JSON_KEY = 'objectAlpha';
 const SATURATION_JSON_KEY = 'saturation';
 const HIDE_SEGMENT_ZERO_JSON_KEY = 'hideSegmentZero';
+const CHUNKED_GRAPH_JSON_KEY = 'chunkedGraph';
 const MESH_JSON_KEY = 'mesh';
 const SKELETONS_JSON_KEY = 'skeletons';
-const SEGMENTS_JSON_KEY = 'segments';
+const ROOT_SEGMENTS_JSON_KEY = 'segments';
 const HIGHLIGHTS_JSON_KEY = 'highlights';
 const EQUIVALENCES_JSON_KEY = 'equivalences';
 const CLIP_BOUNDS_JSON_KEY = 'clipBounds';
@@ -111,8 +107,7 @@
   };
 
   constructor(public manager: LayerListSpecification, x: any) {
-<<<<<<< HEAD
-    super([]);
+    super(manager, x);
     this.displayState.rootSegments.changed.add((segmentId: Uint64|null, add: boolean) => {
       this.rootSegmentChange(segmentId, add);
     });
@@ -125,11 +120,6 @@
     this.displayState.segmentEquivalences.changed.add(() => {
       this.specificationChanged.dispatch();
     });
-=======
-    super(manager, x);
-    this.displayState.visibleSegments.changed.add(() => this.specificationChanged.dispatch());
-    this.displayState.segmentEquivalences.changed.add(() => this.specificationChanged.dispatch());
->>>>>>> 1db12f1a
     this.displayState.segmentSelectionState.bindTo(manager.layerSelectedValues, this);
     this.displayState.selectedAlpha.changed.add(() => this.specificationChanged.dispatch());
     this.displayState.notSelectedAlpha.changed.add(() => this.specificationChanged.dispatch());
@@ -170,7 +160,7 @@
       });
     };
 
-    restoreSegmentsList(SEGMENTS_JSON_KEY, this.displayState.visibleSegments);
+    restoreSegmentsList(ROOT_SEGMENTS_JSON_KEY, this.displayState.rootSegments);
     restoreSegmentsList(HIGHLIGHTS_JSON_KEY, this.displayState.highlightedSegments);
 
     verifyObjectProperty(specification, CLIP_BOUNDS_JSON_KEY, y => {
@@ -190,29 +180,16 @@
       this.specificationChanged.dispatch();
     });
 
-<<<<<<< HEAD
-    this.displayState.selectedAlpha.restoreState(x[SELECTED_ALPHA_JSON_KEY]);
-    this.displayState.notSelectedAlpha.restoreState(x[NOT_SELECTED_ALPHA_JSON_KEY]);
-    this.displayState.saturation.restoreState(x[SATURATION_JSON_KEY]);
-    this.displayState.objectAlpha.restoreState(x[OBJECT_ALPHA_JSON_KEY]);
-    this.displayState.hideSegmentZero.restoreState(x[HIDE_SEGMENT_ZERO_JSON_KEY]);
-    this.displayState.objectToDataTransform.restoreState(x['transform']);
-    this.displayState.fragmentMain.restoreState(x['skeletonShader']);
-
-    this.chunkedGraphUrl = x['chunkedGraph'] === null ? null : verifyOptionalString(x['chunkedGraph']);
-
-    let volumePath = this.volumePath = verifyOptionalString(x['source']);
-    let meshPath = this.meshPath = x['mesh'] === null ? null : verifyOptionalString(x['mesh']);
-    let skeletonsPath = this.skeletonsPath = x['skeleton'] === null ? null : verifyOptionalString(x['skeleton']);
-=======
     const {multiscaleSource} = this;
+    this.chunkedGraphUrl = specification[CHUNKED_GRAPH_JSON_KEY] === null ?
+        null :
+        verifyOptionalString(specification[CHUNKED_GRAPH_JSON_KEY]);
     let meshPath = this.meshPath = specification[MESH_JSON_KEY] === null ?
         null :
         verifyOptionalString(specification[MESH_JSON_KEY]);
-    let skeletonsPath = this.skeletonsPath =
-        verifyObjectProperty(specification, SKELETONS_JSON_KEY, verifyOptionalString);
-
->>>>>>> 1db12f1a
+    let skeletonsPath = this.skeletonsPath = specification[SKELETONS_JSON_KEY] === null ?
+        null :
+        verifyOptionalString(specification[SKELETONS_JSON_KEY]);
     let remaining = 0;
     if (meshPath != null) {
       ++remaining;
@@ -227,12 +204,12 @@
           });
     }
 
-    if (skeletonsPath !== undefined) {
+    if (skeletonsPath != null) {
       ++remaining;
       this.manager.dataSourceProvider.getSkeletonSource(this.manager.chunkManager, skeletonsPath)
           .then(skeletonSource => {
             if (!this.wasDisposed) {
-              this.addSkeletonSource(skeletonSource);
+              this.addSkeleton(skeletonSource);
               if (--remaining === 0) {
                 this.isReady = true;
               }
@@ -250,12 +227,12 @@
             let chunkedGraphSources = volume.getChunkedGraphSources({}, this.displayState.rootSegments);
             this.chunkedGraphUrl = volume.getChunkedGraphUrl();
             if (chunkedGraphSources && this.chunkedGraphUrl) {
-              this.chunkedGraphLayer = new ChunkedGraphLayer(manager.chunkManager, this.chunkedGraphUrl, chunkedGraphSources, this.displayState);
+              this.chunkedGraphLayer = new ChunkedGraphLayer(this.manager.chunkManager, this.chunkedGraphUrl, chunkedGraphSources, this.displayState);
               this.addRenderLayer(this.chunkedGraphLayer);
 
               // Have to wait for graph server initialization to fetch agglomerations
               this.displayState.segmentEquivalences.clear();
-              verifyObjectProperty(x, 'segments', y => {
+              verifyObjectProperty(specification, ROOT_SEGMENTS_JSON_KEY, y => {
                 if (y !== undefined) {
                   let {rootSegments} = this.displayState;
                   parseArray(y, value => {
@@ -308,74 +285,71 @@
         }
       });
     }
-<<<<<<< HEAD
-
-    if (meshPath != null) {
-      ++remaining;
-      this.manager.dataSourceProvider.getMeshSource(manager.chunkManager, meshPath)
-          .then(meshSource => {
-            if (!this.wasDisposed) {
-              this.addMesh(meshSource, this.chunkedGraphLayer);
-              if (--remaining === 0) {
-                this.isReady = true;
-              }
-            }
-          });
-    }
-
-    if (skeletonsPath != null) {
-      ++remaining;
-      this.manager.dataSourceProvider.getSkeletonSource(manager.chunkManager, skeletonsPath)
-          .then(skeletonSource => {
-            if (!this.wasDisposed) {
-              this.addSkeleton(skeletonSource, this.chunkedGraphLayer);
-              if (--remaining === 0) {
-                this.isReady = true;
-              }
-            }
-          });
-    }
-
-    if (!this.chunkedGraphUrl) {
-      verifyObjectProperty(x, 'equivalences', y => {
-        this.displayState.segmentEquivalences.restoreState(y);
-      });
-
-      verifyObjectProperty(x, 'segments', y => {
-        if (y !== undefined) {
-          let {rootSegments, segmentEquivalences} = this.displayState;
-          parseArray(y, value => {
-            let id = Uint64.parseString(String(value), 10);
-            rootSegments.add(segmentEquivalences.get(id));
-          });
-        }
-      });
-    }
-
-    verifyObjectProperty(x, 'highlights', y => {
-      if (y !== undefined) {
-        parseArray(y, value => {
-          let id = Uint64.parseString(String(value), 10);
-          this.displayState.highlightedSegments.add(id);
-        });
-      }
-    });
-
-    verifyObjectProperty(x, 'clipBounds', y => {
-      if (y === undefined) {
-        return;
-      }
-      let center: vec3|undefined, size: vec3|undefined;
-      verifyObjectProperty(y, 'center', z => center = verify3dVec(z));
-      verifyObjectProperty(y, 'size', z => size = verify3dVec(z));
-      if (!center || !size) {
-        return;
-      }
-      let bounds = {center, size};
-      this.displayState.clipBounds.value = bounds;
-    });
-=======
->>>>>>> 1db12f1a
+
+    // if (meshPath != null) {
+    //   ++remaining;
+    //   this.manager.dataSourceProvider.getMeshSource(manager.chunkManager, meshPath)
+    //       .then(meshSource => {
+    //         if (!this.wasDisposed) {
+    //           this.addMesh(meshSource, this.chunkedGraphLayer);
+    //           if (--remaining === 0) {
+    //             this.isReady = true;
+    //           }
+    //         }
+    //       });
+    // }
+
+    // if (skeletonsPath != null) {
+    //   ++remaining;
+    //   this.manager.dataSourceProvider.getSkeletonSource(manager.chunkManager, skeletonsPath)
+    //       .then(skeletonSource => {
+    //         if (!this.wasDisposed) {
+    //           this.addSkeleton(skeletonSource, this.chunkedGraphLayer);
+    //           if (--remaining === 0) {
+    //             this.isReady = true;
+    //           }
+    //         }
+    //       });
+    // }
+
+    // if (!this.chunkedGraphUrl) {
+    //   verifyObjectProperty(x, 'equivalences', y => {
+    //     this.displayState.segmentEquivalences.restoreState(y);
+    //   });
+
+    //   verifyObjectProperty(x, 'segments', y => {
+    //     if (y !== undefined) {
+    //       let {rootSegments, segmentEquivalences} = this.displayState;
+    //       parseArray(y, value => {
+    //         let id = Uint64.parseString(String(value), 10);
+    //         rootSegments.add(segmentEquivalences.get(id));
+    //       });
+    //     }
+    //   });
+    // }
+
+    // verifyObjectProperty(x, 'highlights', y => {
+    //   if (y !== undefined) {
+    //     parseArray(y, value => {
+    //       let id = Uint64.parseString(String(value), 10);
+    //       this.displayState.highlightedSegments.add(id);
+    //     });
+    //   }
+    // });
+
+    // verifyObjectProperty(x, 'clipBounds', y => {
+    //   if (y === undefined) {
+    //     return;
+    //   }
+    //   let center: vec3|undefined, size: vec3|undefined;
+    //   verifyObjectProperty(y, 'center', z => center = verify3dVec(z));
+    //   verifyObjectProperty(y, 'size', z => size = verify3dVec(z));
+    //   if (!center || !size) {
+    //     return;
+    //   }
+    //   let bounds = {center, size};
+    //   this.displayState.clipBounds.value = bounds;
+    // });
   }
 
   addMesh(meshSource: MeshSource, chunkedGraph?: ChunkedGraphLayer) {
@@ -392,45 +366,27 @@
   }
 
   toJSON() {
-<<<<<<< HEAD
-    let x: any = {'type': 'segmentation'};
-    x['source'] = this.volumePath;
-    x['mesh'] = this.meshPath;
-    x['skeletons'] = this.skeletonsPath;
-    x['chunkedGraph'] = this.chunkedGraphUrl;
-=======
     const x = super.toJSON();
     x['type'] = 'segmentation';
     x[MESH_JSON_KEY] = this.meshPath;
     x[SKELETONS_JSON_KEY] = this.skeletonsPath;
->>>>>>> 1db12f1a
+    x[CHUNKED_GRAPH_JSON_KEY] = this.chunkedGraphUrl;
     x[SELECTED_ALPHA_JSON_KEY] = this.displayState.selectedAlpha.toJSON();
     x[NOT_SELECTED_ALPHA_JSON_KEY] = this.displayState.notSelectedAlpha.toJSON();
     x[SATURATION_JSON_KEY] = this.displayState.saturation.toJSON();
     x[OBJECT_ALPHA_JSON_KEY] = this.displayState.objectAlpha.toJSON();
     x[HIDE_SEGMENT_ZERO_JSON_KEY] = this.displayState.hideSegmentZero.toJSON();
-<<<<<<< HEAD
     let {rootSegments} = this.displayState;
     if (rootSegments.size > 0) {
-      x['segments'] = rootSegments.toJSON();
-=======
-    let {visibleSegments} = this.displayState;
-    if (visibleSegments.size > 0) {
-      x[SEGMENTS_JSON_KEY] = visibleSegments.toJSON();
->>>>>>> 1db12f1a
+      x[ROOT_SEGMENTS_JSON_KEY] = rootSegments.toJSON();
     }
     let {highlightedSegments} = this.displayState;
     if (highlightedSegments.size > 0) {
       x[HIGHLIGHTS_JSON_KEY] = highlightedSegments.toJSON();
     }
     let {segmentEquivalences} = this.displayState;
-<<<<<<< HEAD
     if (segmentEquivalences.size > 0 && !this.chunkedGraphUrl) { // Too many equivalences when using Chunked Graph
-      x['equivalences'] = segmentEquivalences.toJSON();
-=======
-    if (segmentEquivalences.size > 0) {
       x[EQUIVALENCES_JSON_KEY] = segmentEquivalences.toJSON();
->>>>>>> 1db12f1a
     }
     let {clipBounds} = this.displayState;
     if (clipBounds.value) {
@@ -677,13 +633,9 @@
   saturationWidget = this.registerDisposer(new RangeWidget(this.layer.displayState.saturation));
   objectAlphaWidget = this.registerDisposer(new RangeWidget(this.layer.displayState.objectAlpha));
   codeWidget: ShaderCodeWidget|undefined;
-<<<<<<< HEAD
   chunkedGraphWidget: ChunkedGraphWidget|undefined;
 
-  constructor(public element: HTMLDivElement, public layer: SegmentationUserLayer) {
-=======
   constructor(public layer: SegmentationUserLayer) {
->>>>>>> 1db12f1a
     super();
     const {element} = this;
     element.classList.add('segmentation-dropdown');
