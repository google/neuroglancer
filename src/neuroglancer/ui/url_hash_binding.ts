--- conflicted
+++ resolved
@@ -37,18 +37,11 @@
   });
 }
 
-<<<<<<< HEAD
-export function removeParameterFromUrl(url: string, parameter: string) {
-  return url.replace(new RegExp('[?&]' + parameter + '=[^&#]*(#.*)?$'), '$1')
-      .replace(new RegExp('([?&])' + parameter + '=[^&]*&'), '$1');
-}
-=======
 export interface UrlHashBindingOptions {
   defaultFragment?: string;
   updateDelayMilliseconds?: number;
 }
 
->>>>>>> 7b50a7b8
 /**
  * An instance of this class manages a binding between a Trackable value and the URL hash state.
  * The binding is initialized in the constructor, and is removed when dispose is called.
@@ -131,7 +124,6 @@
    */
   updateFromUrlHash() {
     try {
-<<<<<<< HEAD
       let s: string;
       const [ found, fragment ] = this.checkRedirectFragment();
       if(!found) {
@@ -141,11 +133,6 @@
         }
       } else {
         s = fragment;
-=======
-      let s = location.href.replace(/^[^#]+/, '');
-      if (s === '' || s === '#' || s === '#!') {
-        s = '#!' + this.defaultFragment;
->>>>>>> 7b50a7b8
       }
       // Handle remote JSON state
       if (s.match(/^#!([a-z][a-z\d+-.]*):\/\//)) {
