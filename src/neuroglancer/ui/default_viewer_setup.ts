--- conflicted
+++ resolved
@@ -46,12 +46,7 @@
     hashBinding.parseError;
   }));
   hashBinding.updateFromUrlHash();
-<<<<<<< HEAD
-  
-  viewer.loadFromJsonUrl();
-=======
   viewer.registerDisposer(bindTitle(viewer.title));
->>>>>>> 7b50a7b8
 
   bindDefaultCopyHandler(viewer);
   bindDefaultPasteHandler(viewer);
