--- conflicted
+++ resolved
@@ -412,50 +412,6 @@
         this.registerDisposer(new ChannelDimensionsWidget(layer.channelCoordinateSpaceCombiner))
             .element);
     element.appendChild(this.codeWidget.element);
-<<<<<<< HEAD
-    this.codeWidget.textEditor.refresh();
-    this.visibility.changed.add(() => {
-      if (this.visible) {
-        this.codeWidget.textEditor.refresh();
-      }
-    });
-
-    const checkbox = this.registerDisposer(new TrackableBooleanCheckbox(layer.useCustomShader));
-    const label = document.createElement('label');
-    label.appendChild(document.createTextNode('Use custom shader '));
-    label.appendChild(checkbox.element);
-    element.appendChild(label);
-
-    element.appendChild(document.createElement('br'));
-    element.appendChild(document.createTextNode('Color: '));
-    this.colorPicker.element.title = 'Change layer display color';
-    element.appendChild(this.colorPicker.element);
-    element.appendChild(document.createElement('br'));
-    this.minWidget.promptElement.textContent = 'Min: ';
-    element.appendChild(this.minWidget.element);
-    this.maxWidget.promptElement.textContent = 'Max: ';
-    element.appendChild(this.maxWidget.element);
-    const legendShaderOptions: LegendShaderOptions = {
-      memoizeKey: `ImageUserLayer`,
-      parameters: layer.shaderControlState.builderState,
-      // fixme: support fallback
-      encodeParameters: p => p.key,
-      defineShader: (builder, shaderBuilderState: ShaderControlsBuilderState) => {
-        builder.addFragmentCode(`
-#define uOpacity 1.0
-`);
-        defineImageLayerShader(builder, shaderBuilderState);
-      },
-      initializeShader:
-          (shaderResult: ParameterizedShaderGetterResult<ShaderControlsBuilderState>) => {
-            const shader = shaderResult.shader!;
-            setControlsInShader(
-                layer.manager.root.display.gl, shader, layer.shaderControlState,
-                shaderResult.parameters.parseResult.controls);
-          },
-    };
-=======
->>>>>>> 7b50a7b8
     element.appendChild(
         this
             .registerDisposer(new ShaderControls(
