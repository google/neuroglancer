--- conflicted
+++ resolved
@@ -49,19 +49,16 @@
 import {LegendShaderOptions, ShaderControls} from 'neuroglancer/widget/shader_controls';
 import {Tab} from 'neuroglancer/widget/tab_view';
 import {TrackableRGB} from 'neuroglancer/util/color';
-import {TrackableBoolean, TrackableBooleanCheckbox} from 'neuroglancer/trackable_boolean';
 import {ColorWidget} from 'neuroglancer/widget/color';
 import {vec3} from 'neuroglancer/util/geom';
 
 const OPACITY_JSON_KEY = 'opacity';
 const BLEND_JSON_KEY = 'blend';
 const SHADER_JSON_KEY = 'shader';
-<<<<<<< HEAD
 const COLOR_JSON_KEY = 'color';
 const USE_CUSTOM_SHADER_JSON_KEY = 'use_custom_shader';
 const MIN_JSON_KEY = 'min';
 const MAX_JSON_KEY = 'max';
-=======
 const SHADER_CONTROLS_JSON_KEY = 'shaderControls';
 const CROSS_SECTION_RENDER_SCALE_JSON_KEY = 'crossSectionRenderScale';
 const CHANNEL_DIMENSIONS_JSON_KEY = 'channelDimensions';
@@ -70,7 +67,6 @@
 export interface ImageLayerSelectionState extends UserLayerSelectionState {
   value: any;
 }
->>>>>>> 7058c1ce
 
 const Base = UserLayerWithAnnotationsMixin(UserLayer);
 export class ImageUserLayer extends Base {
@@ -78,17 +74,12 @@
   blendMode = trackableBlendModeValue();
   fragmentMain = getTrackableFragmentMain();
   shaderError = makeWatchableShaderError();
-<<<<<<< HEAD
   color = new TrackableRGB(vec3.fromValues(1, 1, 1));
   useCustomShader = new TrackableBoolean(false);
   renderLayer: ImageRenderLayer;
   min = trackableAlphaValue(0.0);
   max = trackableAlphaValue(1.0);
   shaderEditorUpdate: () => void;
-  constructor(manager: LayerListSpecification, x: any) {
-    super(manager, x);
-    this.registerDisposer(this.fragmentMain.changed.add(this.specificationChanged.dispatch));
-=======
   dataType = new WatchableValue<DataType|undefined>(undefined);
   sliceViewRenderScaleHistogram = new RenderScaleHistogram();
   sliceViewRenderScaleTarget = trackableRenderScaleTarget(1);
@@ -144,7 +135,6 @@
     this.shaderControlState.changed.add(this.specificationChanged.dispatch);
     this.sliceViewRenderScaleTarget.changed.add(this.specificationChanged.dispatch);
     this.volumeRendering.changed.add(this.specificationChanged.dispatch);
->>>>>>> 7058c1ce
     this.tabs.add(
         'rendering',
         {label: 'Rendering', order: -100, getter: () => new RenderingOptionsTab(this)});
@@ -175,24 +165,6 @@
     this.max.changed.add(this.shaderEditorUpdate);
   }
 
-<<<<<<< HEAD
-  restoreState(specification: any) {
-    super.restoreState(specification);
-    this.opacity.restoreState(specification[OPACITY_JSON_KEY]);
-    this.blendMode.restoreState(specification[BLEND_JSON_KEY]);
-    this.fragmentMain.restoreState(specification[SHADER_JSON_KEY]);
-    this.color.restoreState(specification[COLOR_JSON_KEY]);
-    this.useCustomShader.restoreState(specification[USE_CUSTOM_SHADER_JSON_KEY]);
-    this.min.restoreState(specification[MIN_JSON_KEY]);
-    this.max.restoreState(specification[MAX_JSON_KEY]);
-    const {multiscaleSource} = this;
-    if (multiscaleSource === undefined) {
-      throw new Error(`source property must be specified`);
-    }
-    multiscaleSource.then(volume => {
-      if (!this.wasDisposed) {
-        let renderLayer = this.renderLayer = new ImageRenderLayer(volume, {
-=======
   activateDataSubsources(subsources: Iterable<LoadedDataSubsource>) {
     let dataType: DataType|undefined;
     for (const loadedSubsource of subsources) {
@@ -211,7 +183,6 @@
       dataType = volume.dataType;
       loadedSubsource.activate(context => {
         loadedSubsource.addRenderLayer(new ImageRenderLayer(volume, {
->>>>>>> 7058c1ce
           opacity: this.opacity,
           blendMode: this.blendMode,
           shaderControlState: this.shaderControlState,
@@ -256,25 +227,22 @@
     this.volumeRendering.restoreState(specification[VOLUME_RENDERING_JSON_KEY]);
   }
   toJSON() {
+    // merge conflict may have broken this
     const x = super.toJSON();
     x[OPACITY_JSON_KEY] = this.opacity.toJSON();
     x[BLEND_JSON_KEY] = this.blendMode.toJSON();
-<<<<<<< HEAD
     x[USE_CUSTOM_SHADER_JSON_KEY] = this.useCustomShader.toJSON();
     if (this.useCustomShader.value) {
       x[SHADER_JSON_KEY] = this.fragmentMain.toJSON();
+      x[SHADER_CONTROLS_JSON_KEY] = this.shaderControlState.toJSON();
+      x[CROSS_SECTION_RENDER_SCALE_JSON_KEY] = this.sliceViewRenderScaleTarget.toJSON();
+      x[CHANNEL_DIMENSIONS_JSON_KEY] = this.channelCoordinateSpace.toJSON();
+      x[VOLUME_RENDERING_JSON_KEY] = this.volumeRendering.toJSON();
     } else {
       x[COLOR_JSON_KEY] = this.color.toJSON();
       x[MIN_JSON_KEY] = this.min.toJSON();
       x[MAX_JSON_KEY] = this.max.toJSON();
     }
-=======
-    x[SHADER_JSON_KEY] = this.fragmentMain.toJSON();
-    x[SHADER_CONTROLS_JSON_KEY] = this.shaderControlState.toJSON();
-    x[CROSS_SECTION_RENDER_SCALE_JSON_KEY] = this.sliceViewRenderScaleTarget.toJSON();
-    x[CHANNEL_DIMENSIONS_JSON_KEY] = this.channelCoordinateSpace.toJSON();
-    x[VOLUME_RENDERING_JSON_KEY] = this.volumeRendering.toJSON();
->>>>>>> 7058c1ce
     return x;
   }
 
@@ -415,7 +383,6 @@
         this.registerDisposer(new ChannelDimensionsWidget(layer.channelCoordinateSpaceCombiner))
             .element);
     element.appendChild(this.codeWidget.element);
-<<<<<<< HEAD
     this.codeWidget.textEditor.refresh();
     this.visibility.changed.add(() => {
       if (this.visible) {
@@ -438,7 +405,6 @@
     element.appendChild(this.minWidget.element);
     this.maxWidget.promptElement.textContent = 'Max: ';
     element.appendChild(this.maxWidget.element);
-=======
     const legendShaderOptions: LegendShaderOptions = {
       memoizeKey: `ImageUserLayer`,
       parameters: layer.shaderControlState.builderState,
@@ -465,7 +431,6 @@
                   legendShaderOptions,
                 }))
             .element);
->>>>>>> 7058c1ce
   }
 }
 
