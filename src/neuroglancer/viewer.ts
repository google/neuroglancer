/**
 * @license
 * Copyright 2016 Google Inc.
 * Licensed under the Apache License, Version 2.0 (the "License");
 * you may not use this file except in compliance with the License.
 * You may obtain a copy of the License at
 *
 *      http://www.apache.org/licenses/LICENSE-2.0
 *
 * Unless required by applicable law or agreed to in writing, software
 * distributed under the License is distributed on an "AS IS" BASIS,
 * WITHOUT WARRANTIES OR CONDITIONS OF ANY KIND, either express or implied.
 * See the License for the specific language governing permissions and
 * limitations under the License.
 */

import './viewer.css';
import 'neuroglancer/noselect.css';

import svg_controls_alt from 'ikonate/icons/controls-alt.svg';
import svg_layers from 'ikonate/icons/layers.svg';
import svg_list from 'ikonate/icons/list.svg';
import debounce from 'lodash/debounce';
import {CapacitySpecification, ChunkManager, ChunkQueueManager, FrameNumberCounter} from 'neuroglancer/chunk_manager/frontend';
import {makeCoordinateSpace, TrackableCoordinateSpace} from 'neuroglancer/coordinate_transform';
import {defaultCredentialsManager} from 'neuroglancer/credentials_provider/default_manager';
import {InputEventBindings as DataPanelInputEventBindings} from 'neuroglancer/data_panel_layout';
import {DataSourceProviderRegistry} from 'neuroglancer/datasource';
import {getDefaultDataSourceProvider} from 'neuroglancer/datasource/default_provider';
import {DisplayContext, TrackableWindowedViewport} from 'neuroglancer/display_context';
import {HelpPanelState, InputEventBindingHelpDialog} from 'neuroglancer/help/input_event_bindings';
import {addNewLayer, LayerManager, LayerSelectedValues, MouseSelectionState, SelectedLayerState, TopLevelLayerListSpecification, TrackableDataSelectionState} from 'neuroglancer/layer';
import {RootLayoutContainer} from 'neuroglancer/layer_groups_layout';
import {DisplayPose, NavigationState, OrientationState, Position, TrackableCrossSectionZoom, TrackableDepthRange, TrackableDisplayDimensions, TrackableProjectionZoom, TrackableRelativeDisplayScales, WatchableDisplayDimensionRenderInfo} from 'neuroglancer/navigation_state';
import {overlaysOpen} from 'neuroglancer/overlay';
import {allRenderLayerRoles, RenderLayerRole} from 'neuroglancer/renderlayer';
import {StatusMessage} from 'neuroglancer/status';
import {ElementVisibilityFromTrackableBoolean, TrackableBoolean, TrackableBooleanCheckbox} from 'neuroglancer/trackable_boolean';
import {makeDerivedWatchableValue, observeWatchable, TrackableValue, WatchableValueInterface} from 'neuroglancer/trackable_value';
import {ContextMenu} from 'neuroglancer/ui/context_menu';
import {LayerArchiveCountWidget, LayerListPanel, LayerListPanelState} from 'neuroglancer/ui/layer_list_panel';
import {LayerSidePanelManager} from 'neuroglancer/ui/layer_side_panel';
import {setupPositionDropHandlers} from 'neuroglancer/ui/position_drag_and_drop';
import {SelectionDetailsPanel} from 'neuroglancer/ui/selection_details';
import {SidePanelManager} from 'neuroglancer/ui/side_panel';
import {StateEditorDialog} from 'neuroglancer/ui/state_editor';
import {StatisticsDisplayState, StatisticsPanel} from 'neuroglancer/ui/statistics';
import {removeParameterFromUrl} from 'neuroglancer/ui/url_hash_binding';
import {AutomaticallyFocusedElement} from 'neuroglancer/util/automatic_focus';
import {TrackableRGB} from 'neuroglancer/util/color';
import {Borrowed, Owned, RefCounted} from 'neuroglancer/util/disposable';
import {removeFromParent} from 'neuroglancer/util/dom';
import {registerActionListener} from 'neuroglancer/util/event_action_map';
import {vec3} from 'neuroglancer/util/geom';
<<<<<<< HEAD
import {cancellableFetchOk, responseJson} from 'neuroglancer/util/http_request';
import {parseFixedLengthArray, verifyFinitePositiveFloat, verifyObject, verifyOptionalObjectProperty} from 'neuroglancer/util/json';
=======
import {parseFixedLengthArray, verifyFinitePositiveFloat, verifyObject, verifyOptionalObjectProperty, verifyString} from 'neuroglancer/util/json';
>>>>>>> 6cd3f0a3
import {EventActionMap, KeyboardEventBinder} from 'neuroglancer/util/keyboard_bindings';
import {NullarySignal} from 'neuroglancer/util/signal';
import {CompoundTrackable, optionallyRestoreFromJsonMember} from 'neuroglancer/util/trackable';
import {ViewerState, VisibilityPrioritySpecification} from 'neuroglancer/viewer_state';
import {WatchableVisibilityPriority} from 'neuroglancer/visibility_priority/frontend';
import {GL} from 'neuroglancer/webgl/context';
import {AnnotationToolStatusWidget} from 'neuroglancer/widget/annotation_tool_status';
import {CheckboxIcon} from 'neuroglancer/widget/checkbox_icon';
import {makeIcon} from 'neuroglancer/widget/icon';
import {makeTextIconButton} from 'neuroglancer/widget/text_icon_button';
import {NumberInputWidget} from 'neuroglancer/widget/number_input_widget';
import {MousePositionWidget, PositionWidget} from 'neuroglancer/widget/position_widget';
import {TrackableScaleBarOptions} from 'neuroglancer/widget/scale_bar';
import {RPC} from 'neuroglancer/worker_rpc';
import { StateShare, stateShareEnabled } from './datasource/state_share';

declare var NEUROGLANCER_OVERRIDE_DEFAULT_VIEWER_OPTIONS: any

require('./viewer.css');
require('neuroglancer/noselect.css');
require('neuroglancer/ui/button.css');

export function validateStateServer(obj: any) {
  return obj;
}

export class DataManagementContext extends RefCounted {
  worker: Worker;
  chunkQueueManager: ChunkQueueManager;
  chunkManager: ChunkManager;

  get rpc(): RPC {
    return this.chunkQueueManager.rpc!;
  }

  constructor(
      public gl: GL, public frameNumberCounter: FrameNumberCounter, bundleRoot: string = '') {
    super();
    const chunk_worker_url = bundleRoot + 'chunk_worker.bundle.js';
    this.worker = new Worker(chunk_worker_url);
    this.chunkQueueManager = this.registerDisposer(
        new ChunkQueueManager(new RPC(this.worker), this.gl, this.frameNumberCounter, {
          gpuMemory: new CapacitySpecification({defaultItemLimit: 1e6, defaultSizeLimit: 1e9}),
          systemMemory: new CapacitySpecification({defaultItemLimit: 1e7, defaultSizeLimit: 2e9}),
          download: new CapacitySpecification(
              {defaultItemLimit: 32, defaultSizeLimit: Number.POSITIVE_INFINITY}),
          compute: new CapacitySpecification({defaultItemLimit: 128, defaultSizeLimit: 5e8}),
        }));
    this.chunkQueueManager.registerDisposer(() => this.worker.terminate());
    this.chunkManager = this.registerDisposer(new ChunkManager(this.chunkQueueManager));
  }
}

export class InputEventBindings extends DataPanelInputEventBindings {
  global = new EventActionMap();
}

const viewerUiControlOptionKeys: (keyof ViewerUIControlConfiguration)[] = [
  'showJsonPostButton',
  'showHelpButton',
  'showEditStateButton',
  'showLayerListPanelButton',
  'showSelectionPanelButton',
  'showLayerSidePanelButton',
  'showLayerPanel',
  'showLocation',
  'showLayerHoverValues',
  'showAnnotationToolStatus',
];

const viewerOptionKeys: (keyof ViewerUIOptions)[] =
    ['showUIControls', 'showPanelBorders', ...viewerUiControlOptionKeys];

export class ViewerUIControlConfiguration {
  showHelpButton = new TrackableBoolean(true);
  showEditStateButton = new TrackableBoolean(true);
<<<<<<< HEAD
  showJsonPostButton = new TrackableBoolean(true);
=======
  showLayerListPanelButton = new TrackableBoolean(true);
  showSelectionPanelButton = new TrackableBoolean(true);
  showLayerSidePanelButton = new TrackableBoolean(true);
>>>>>>> 6cd3f0a3
  showLayerPanel = new TrackableBoolean(true);
  showLocation = new TrackableBoolean(true);
  showLayerHoverValues = new TrackableBoolean(true);
  showAnnotationToolStatus = new TrackableBoolean(true);
}

export class ViewerUIConfiguration extends ViewerUIControlConfiguration {
  /**
   * If set to false, all UI controls (controlled individually by the options below) are disabled.
   */
  showUIControls = new TrackableBoolean(true);
  showPanelBorders = new TrackableBoolean(true);
}


function setViewerUiConfiguration(
    config: ViewerUIConfiguration, options: Partial<ViewerUIOptions>) {
  for (const key of viewerOptionKeys) {
    const value = options[key];
    if (value !== undefined) {
      config[key].value = value;
    }
  }
}

interface ViewerUIOptions {
  showUIControls: boolean;
  showHelpButton: boolean;
  showEditStateButton: boolean;
  showLayerListPanelButton: boolean;
  showSelectionPanelButton: boolean;
  showLayerSidePanelButton: boolean;
  showLayerPanel: boolean;
  showLocation: boolean;
  showLayerHoverValues: boolean;
  showPanelBorders: boolean;
  showAnnotationToolStatus: boolean;
  showJsonPostButton: boolean;
}

export interface ViewerOptions extends ViewerUIOptions, VisibilityPrioritySpecification {
  dataContext: Owned<DataManagementContext>;
  element: HTMLElement;
  dataSourceProvider: Borrowed<DataSourceProviderRegistry>;
  uiConfiguration: ViewerUIConfiguration;
  showLayerDialog: boolean;
  inputEventBindings: InputEventBindings;
  resetStateWhenEmpty: boolean;
  bundleRoot: string;
}

const defaultViewerOptions = 'undefined' !== typeof NEUROGLANCER_OVERRIDE_DEFAULT_VIEWER_OPTIONS ?
    NEUROGLANCER_OVERRIDE_DEFAULT_VIEWER_OPTIONS :
    {
      showLayerDialog: true,
      resetStateWhenEmpty: true,
    };

function makeViewerContextMenu(viewer: Viewer) {
  const menu = new ContextMenu();
  const {element} = menu;
  element.classList.add('neuroglancer-viewer-context-menu');
  const addLimitWidget = (label: string, limit: TrackableValue<number>) => {
    const widget = menu.registerDisposer(new NumberInputWidget(limit, {label}));
    widget.element.classList.add('neuroglancer-viewer-context-menu-limit-widget');
    element.appendChild(widget.element);
  };
  addLimitWidget('GPU memory limit', viewer.chunkQueueManager.capacities.gpuMemory.sizeLimit);
  addLimitWidget('System memory limit', viewer.chunkQueueManager.capacities.systemMemory.sizeLimit);
  addLimitWidget(
      'Concurrent chunk requests', viewer.chunkQueueManager.capacities.download.itemLimit);

  const addCheckbox = (label: string, value: WatchableValueInterface<boolean>) => {
    const labelElement = document.createElement('label');
    labelElement.textContent = label;
    const checkbox = menu.registerDisposer(new TrackableBooleanCheckbox(value));
    labelElement.appendChild(checkbox.element);
    element.appendChild(labelElement);
  };
  addCheckbox('Show axis lines', viewer.showAxisLines);
  addCheckbox('Show scale bar', viewer.showScaleBar);
  addCheckbox('Show cross sections in 3-d', viewer.showPerspectiveSliceViews);
  addCheckbox('Show default annotations', viewer.showDefaultAnnotations);
  addCheckbox('Show chunk statistics', viewer.statisticsDisplayState.location.watchableVisible);
  addCheckbox('Wire frame rendering', viewer.wireFrame);
  addCheckbox('Enable prefetching', viewer.chunkQueueManager.enablePrefetch);
  return menu;
}

class TrackableViewerState extends CompoundTrackable {
  constructor(public viewer: Borrowed<Viewer>) {
    super();
    this.add('dimensions', viewer.coordinateSpace);
    this.add('relativeDisplayScales', viewer.relativeDisplayScales);
    this.add('displayDimensions', viewer.displayDimensions);
    this.add('position', viewer.position);
    this.add('crossSectionOrientation', viewer.crossSectionOrientation);
    this.add('crossSectionScale', viewer.crossSectionScale);
    this.add('crossSectionDepth', viewer.crossSectionDepthRange);
    this.add('projectionOrientation', viewer.projectionOrientation);
    this.add('projectionScale', viewer.projectionScale);
    this.add('projectionDepth', viewer.projectionDepthRange);
    this.add('layers', viewer.layerSpecification);
    this.add('showAxisLines', viewer.showAxisLines);
    this.add('wireFrame', viewer.wireFrame);
    this.add('showScaleBar', viewer.showScaleBar);
    this.add('showDefaultAnnotations', viewer.showDefaultAnnotations);

    this.add('showSlices', viewer.showPerspectiveSliceViews);
    this.add('gpuMemoryLimit', viewer.dataContext.chunkQueueManager.capacities.gpuMemory.sizeLimit);
    this.add('prefetch', viewer.dataContext.chunkQueueManager.enablePrefetch);
    this.add(
        'systemMemoryLimit',
        viewer.dataContext.chunkQueueManager.capacities.systemMemory.sizeLimit);
    this.add(
        'concurrentDownloads', viewer.dataContext.chunkQueueManager.capacities.download.itemLimit);
    this.add('selectedLayer', viewer.selectedLayer);
    this.add('crossSectionBackgroundColor', viewer.crossSectionBackgroundColor);
    this.add('projectionBackgroundColor', viewer.perspectiveViewBackgroundColor);
    this.add('layout', viewer.layout);
    this.add('statistics', viewer.statisticsDisplayState);
    this.add('helpPanel', viewer.helpPanelState);
    this.add('selection', viewer.selectionDetailsState);
    this.add('layerListPanel', viewer.layerListPanelState);
    this.add('partialViewport', viewer.partialViewport);
    this.add('selectedStateServer', viewer.selectedStateServer);
  }

  restoreState(obj: any) {
    const {viewer} = this;
    super.restoreState(obj);
    // Handle legacy properties
    verifyOptionalObjectProperty(obj, 'navigation', navObj => {
      verifyObject(navObj);
      verifyOptionalObjectProperty(navObj, 'pose', poseObj => {
        verifyObject(poseObj);
        verifyOptionalObjectProperty(poseObj, 'position', positionObj => {
          verifyObject(positionObj);
          optionallyRestoreFromJsonMember(positionObj, 'voxelCoordinates', viewer.position);
          verifyOptionalObjectProperty(positionObj, 'voxelSize', voxelSizeObj => {
            // Handle legacy voxelSize representation
            const voxelSize =
                parseFixedLengthArray(new Float64Array(3), voxelSizeObj, verifyFinitePositiveFloat);
            for (let i = 0; i < 3; ++i) {
              voxelSize[i] *= 1e-9;
            }
            viewer.coordinateSpace.value = makeCoordinateSpace({
              valid: false,
              names: ['x', 'y', 'z'],
              units: ['m', 'm', 'm'],
              scales: voxelSize,
            });
          });
        });
        optionallyRestoreFromJsonMember(poseObj, 'orientation', viewer.crossSectionOrientation);
      });
      optionallyRestoreFromJsonMember(
          navObj, 'zoomFactor', viewer.crossSectionScale.legacyJsonView);
    });
    optionallyRestoreFromJsonMember(obj, 'perspectiveOrientation', viewer.projectionOrientation);
    optionallyRestoreFromJsonMember(obj, 'perspectiveZoom', viewer.projectionScale.legacyJsonView);
    optionallyRestoreFromJsonMember(
        obj, 'perspectiveViewBackgroundColor', viewer.perspectiveViewBackgroundColor);
  }
}

export class Viewer extends RefCounted implements ViewerState {
  coordinateSpace = new TrackableCoordinateSpace();
  position = this.registerDisposer(new Position(this.coordinateSpace));
  relativeDisplayScales =
      this.registerDisposer(new TrackableRelativeDisplayScales(this.coordinateSpace));
  displayDimensions = this.registerDisposer(new TrackableDisplayDimensions(this.coordinateSpace));
  displayDimensionRenderInfo = this.registerDisposer(new WatchableDisplayDimensionRenderInfo(
      this.relativeDisplayScales.addRef(), this.displayDimensions.addRef()));
  crossSectionOrientation = this.registerDisposer(new OrientationState());
  crossSectionScale = this.registerDisposer(
      new TrackableCrossSectionZoom(this.displayDimensionRenderInfo.addRef()));
  projectionOrientation = this.registerDisposer(new OrientationState());
  crossSectionDepthRange =
      this.registerDisposer(new TrackableDepthRange(-10, this.displayDimensionRenderInfo));
  projectionDepthRange =
      this.registerDisposer(new TrackableDepthRange(-50, this.displayDimensionRenderInfo));
  projectionScale =
      this.registerDisposer(new TrackableProjectionZoom(this.displayDimensionRenderInfo.addRef()));
  navigationState = this.registerDisposer(new NavigationState(
      new DisplayPose(
          this.position.addRef(), this.displayDimensionRenderInfo.addRef(),
          this.crossSectionOrientation.addRef()),
      this.crossSectionScale.addRef(), this.crossSectionDepthRange.addRef()));
  perspectiveNavigationState = this.registerDisposer(new NavigationState(
      new DisplayPose(
          this.position.addRef(), this.displayDimensionRenderInfo.addRef(),
          this.projectionOrientation.addRef()),
      this.projectionScale.addRef(), this.projectionDepthRange.addRef()));
  mouseState = new MouseSelectionState();
  layerManager = this.registerDisposer(new LayerManager());
  selectedLayer = this.registerDisposer(new SelectedLayerState(this.layerManager.addRef()));
  showAxisLines = new TrackableBoolean(true, true);
  wireFrame = new TrackableBoolean(false, false);
  showScaleBar = new TrackableBoolean(true, true);
  showPerspectiveSliceViews = new TrackableBoolean(true, true);
  visibleLayerRoles = allRenderLayerRoles();
  showDefaultAnnotations = new TrackableBoolean(true, true);
  crossSectionBackgroundColor = new TrackableRGB(vec3.fromValues(0.5, 0.5, 0.5));
  perspectiveViewBackgroundColor = new TrackableRGB(vec3.fromValues(0, 0, 0));
  scaleBarOptions = new TrackableScaleBarOptions();
  partialViewport = new TrackableWindowedViewport();
  contextMenu: ContextMenu;
  statisticsDisplayState = new StatisticsDisplayState();
  helpPanelState = new HelpPanelState();
  layerSelectedValues =
      this.registerDisposer(new LayerSelectedValues(this.layerManager, this.mouseState));
  selectionDetailsState = this.registerDisposer(
      new TrackableDataSelectionState(this.coordinateSpace, this.layerSelectedValues));
  selectedStateServer = new TrackableValue<string>('', verifyString);
  layerListPanelState = new LayerListPanelState();

  resetInitiated = new NullarySignal();

  get chunkManager() {
    return this.dataContext.chunkManager;
  }
  get chunkQueueManager() {
    return this.dataContext.chunkQueueManager;
  }

  layerSpecification: TopLevelLayerListSpecification;
  layout: RootLayoutContainer;
  sidePanelManager: SidePanelManager;

  jsonStateServer = new TrackableValue<string>('', validateStateServer);
  state: TrackableViewerState;

  dataContext: Owned<DataManagementContext>;
  visibility: WatchableVisibilityPriority;
  inputEventBindings: InputEventBindings;
  element: HTMLElement;
  dataSourceProvider: Borrowed<DataSourceProviderRegistry>;

  uiConfiguration: ViewerUIConfiguration;

  private makeUiControlVisibilityState(key: keyof ViewerUIOptions) {
    const showUIControls = this.uiConfiguration.showUIControls;
    const option = this.uiConfiguration[key];
    return this.registerDisposer(
        makeDerivedWatchableValue((a, b) => a && b, showUIControls, option));
  }

  /**
   * Logical and of each of the above values with the value of showUIControls.
   */
  uiControlVisibility:
      {[key in keyof ViewerUIControlConfiguration]: WatchableValueInterface<boolean>} = <any>{};

  showLayerDialog: boolean;
  resetStateWhenEmpty: boolean;

  get inputEventMap() {
    return this.inputEventBindings.global;
  }

  visible = true;

  constructor(public display: DisplayContext, options: Partial<ViewerOptions> = {}) {
    super();

    const {
      dataContext = new DataManagementContext(display.gl, display, options.bundleRoot),
      visibility = new WatchableVisibilityPriority(WatchableVisibilityPriority.VISIBLE),
      inputEventBindings = {
        global: new EventActionMap(),
        sliceView: new EventActionMap(),
        perspectiveView: new EventActionMap(),
      },
      element = display.makeCanvasOverlayElement(),
      dataSourceProvider =
          getDefaultDataSourceProvider({credentialsManager: defaultCredentialsManager}),
      uiConfiguration = new ViewerUIConfiguration(),
    } = options;
    this.visibility = visibility;
    this.inputEventBindings = inputEventBindings;
    this.element = element;
    this.dataSourceProvider = dataSourceProvider;
    this.uiConfiguration = uiConfiguration;

    this.registerDisposer(observeWatchable(value => {
      this.display.applyWindowedViewportToElement(element, value);
    }, this.partialViewport));

    this.registerDisposer(() => removeFromParent(this.element));

    this.dataContext = this.registerDisposer(dataContext);

    setViewerUiConfiguration(uiConfiguration, options);

    const optionsWithDefaults = {...defaultViewerOptions, ...options};
    const {
      resetStateWhenEmpty,
      showLayerDialog,
    } = optionsWithDefaults;

    for (const key of viewerUiControlOptionKeys) {
      this.uiControlVisibility[key] = this.makeUiControlVisibilityState(key);
    }
    this.registerDisposer(this.uiConfiguration.showPanelBorders.changed.add(() => {
      this.updateShowBorders();
    }));

    this.showLayerDialog = showLayerDialog;
    this.resetStateWhenEmpty = resetStateWhenEmpty;

    this.layerSpecification = new TopLevelLayerListSpecification(
        this.display, this.dataSourceProvider, this.layerManager, this.chunkManager,
        this.selectionDetailsState, this.selectedLayer, this.navigationState.coordinateSpace,
        this.navigationState.pose.position);

    this.registerDisposer(display.updateStarted.add(() => {
      this.onUpdateDisplay();
    }));

    this.showDefaultAnnotations.changed.add(() => {
      if (this.showDefaultAnnotations.value) {
        this.visibleLayerRoles.add(RenderLayerRole.DEFAULT_ANNOTATION);
      } else {
        this.visibleLayerRoles.delete(RenderLayerRole.DEFAULT_ANNOTATION);
      }
    });

    this.registerDisposer(this.navigationState.changed.add(() => {
      this.handleNavigationStateChanged();
    }));

    // Debounce this call to ensure that a transient state does not result in the layer dialog being
    // shown.
    const maybeResetState = this.registerCancellable(debounce(() => {
      if (!this.wasDisposed && this.layerManager.managedLayers.length === 0 &&
          this.resetStateWhenEmpty) {
        // No layers, reset state.
        this.navigationState.reset();
        this.perspectiveNavigationState.pose.orientation.reset();
        this.perspectiveNavigationState.zoomFactor.reset();
        this.resetInitiated.dispatch();
        if (!overlaysOpen && this.showLayerDialog && this.visibility.visible) {
          addNewLayer(this.layerSpecification, this.selectedLayer);
        }
      }
    }));
    this.layerManager.layersChanged.add(maybeResetState);
    maybeResetState();

    this.registerDisposer(this.dataContext.chunkQueueManager.visibleChunksChanged.add(() => {
      this.layerSelectedValues.handleLayerChange();
    }));

    this.registerDisposer(this.dataContext.chunkQueueManager.visibleChunksChanged.add(() => {
      if (this.visible) {
        display.scheduleRedraw();
      }
    }));

    this.makeUI();
    this.updateShowBorders();


    this.registerActionListeners();
    this.registerEventActionBindings();

    this.registerDisposer(setupPositionDropHandlers(element, this.navigationState.position));

    this.state = new TrackableViewerState(this);
  }

  private updateShowBorders() {
    const {element} = this;
    const className = 'neuroglancer-show-panel-borders';
    if (this.uiConfiguration.showPanelBorders.value) {
      element.classList.add(className);
    } else {
      element.classList.remove(className);
    }
  }

  private makeUI() {
    const gridContainer = this.element;
    gridContainer.classList.add('neuroglancer-viewer');
    gridContainer.classList.add('neuroglancer-noselect');
    gridContainer.style.display = 'flex';
    gridContainer.style.flexDirection = 'column';

    const topRow = document.createElement('div');
    topRow.title = 'Right click for settings';
    topRow.classList.add('neuroglancer-viewer-top-row');
    const contextMenu = this.contextMenu = this.registerDisposer(makeViewerContextMenu(this));
    contextMenu.registerParent(topRow);
    topRow.style.display = 'flex';
    topRow.style.flexDirection = 'row';
    topRow.style.alignItems = 'stretch';

    const positionWidget = this.registerDisposer(new PositionWidget(
        this.navigationState.position, this.layerSpecification.coordinateSpaceCombiner));
    this.registerDisposer(new ElementVisibilityFromTrackableBoolean(
        this.uiControlVisibility.showLocation, positionWidget.element));
    topRow.appendChild(positionWidget.element);

    const mousePositionWidget = this.registerDisposer(new MousePositionWidget(
        document.createElement('div'), this.mouseState, this.navigationState.coordinateSpace));
    mousePositionWidget.element.style.flex = '1';
    mousePositionWidget.element.style.alignSelf = 'center';
    this.registerDisposer(new ElementVisibilityFromTrackableBoolean(
        this.uiControlVisibility.showLocation, mousePositionWidget.element));
    topRow.appendChild(mousePositionWidget.element);

    const annotationToolStatus =
        this.registerDisposer(new AnnotationToolStatusWidget(this.selectedLayer));
    topRow.appendChild(annotationToolStatus.element);
    this.registerDisposer(new ElementVisibilityFromTrackableBoolean(
        this.uiControlVisibility.showAnnotationToolStatus, annotationToolStatus.element));

    if (stateShareEnabled) {
      const stateShare = this.registerDisposer(new StateShare(this));
      topRow.appendChild(stateShare.element);
    }

    {
      const {layerListPanelState} = this;
      const button =
          this.registerDisposer(new CheckboxIcon(layerListPanelState.location.watchableVisible, {
            svg: svg_layers,
            backgroundScheme: 'dark',
            enableTitle: 'Show layer list panel',
            disableTitle: 'Hide layer list panel'
          }));
      button.element.insertAdjacentElement(
          'afterbegin',
          this.registerDisposer(new LayerArchiveCountWidget(this.layerManager)).element);
      this.registerDisposer(new ElementVisibilityFromTrackableBoolean(
          this.uiControlVisibility.showLayerListPanelButton, button.element));
      topRow.appendChild(button.element);
    }

    {
      const {selectionDetailsState} = this;
      const button =
          this.registerDisposer(new CheckboxIcon(selectionDetailsState.location.watchableVisible, {
            svg: svg_list,
            backgroundScheme: 'dark',
            enableTitle: 'Show selection details panel',
            disableTitle: 'Hide selection details panel'
          }));
      this.registerDisposer(new ElementVisibilityFromTrackableBoolean(
          this.uiControlVisibility.showSelectionPanelButton, button.element));
      topRow.appendChild(button.element);
    }

    {
      const {selectedLayer} = this;
      const button = this.registerDisposer(new CheckboxIcon(
          {
            get value() {
              return selectedLayer.visible;
            },
            set value(visible: boolean) {
              selectedLayer.visible = visible;
            },
            changed: selectedLayer.location.locationChanged,
          },
          {
            svg: svg_controls_alt,
            backgroundScheme: 'dark',
            enableTitle: 'Show layer side panel',
            disableTitle: 'Hide layer side panel'
          }));
      this.registerDisposer(new ElementVisibilityFromTrackableBoolean(
          this.uiControlVisibility.showLayerSidePanelButton, button.element));
      topRow.appendChild(button.element);
    }

    {
      const button = makeIcon({text: '{}', title: 'Edit JSON state'});
      this.registerEventListener(button, 'click', () => {
        this.editJsonState();
      });
      this.registerDisposer(new ElementVisibilityFromTrackableBoolean(
          this.uiControlVisibility.showEditStateButton, button));
      topRow.appendChild(button);
    }
<<<<<<< HEAD
    {
      const button = makeTextIconButton('⇧', 'Post JSON to state server');
      this.registerEventListener(button, 'click', () => {
        this.postJsonState();
      });
      this.registerDisposer(new ElementVisibilityFromTrackableBoolean(
          this.uiControlVisibility.showJsonPostButton, button));
      topRow.appendChild(button);
    }
=======
>>>>>>> 6cd3f0a3

    {
      const {helpPanelState} = this;
      const button =
          this.registerDisposer(new CheckboxIcon(helpPanelState.location.watchableVisible, {
            text: '?',
            backgroundScheme: 'dark',
            enableTitle: 'Show help panel',
            disableTitle: 'Hide help panel'
          }));
      this.registerDisposer(new ElementVisibilityFromTrackableBoolean(
          this.uiControlVisibility.showHelpButton, button.element));
      topRow.appendChild(button.element);
    }

    this.registerDisposer(new ElementVisibilityFromTrackableBoolean(
        makeDerivedWatchableValue(
            (...values: boolean[]) => values.reduce((a, b) => a || b, false),
            this.uiControlVisibility.showHelpButton,
            this.uiControlVisibility.showSelectionPanelButton,
            this.uiControlVisibility.showEditStateButton, this.uiControlVisibility.showLocation,
            this.uiControlVisibility.showAnnotationToolStatus),
        topRow));

    gridContainer.appendChild(topRow);

    this.layout = this.registerDisposer(new RootLayoutContainer(this, '4panel'));
    this.sidePanelManager = this.registerDisposer(
        new SidePanelManager(this.display, this.layout.element, this.visibility));
    this.registerDisposer(this.sidePanelManager.registerPanel({
      location: this.layerListPanelState.location,
      makePanel: () =>
          new LayerListPanel(this.sidePanelManager, this.layerSpecification, this.layerListPanelState),
    }));
    this.registerDisposer(
        new LayerSidePanelManager(this.sidePanelManager, this.selectedLayer.addRef()));
    this.registerDisposer(this.sidePanelManager.registerPanel({
      location: this.selectionDetailsState.location,
      makePanel: () => new SelectionDetailsPanel(
          this.sidePanelManager, this.selectionDetailsState, this.layerSpecification,
          this.selectedLayer),
    }));
    gridContainer.appendChild(this.sidePanelManager.element);

    this.registerDisposer(this.sidePanelManager.registerPanel({
      location: this.statisticsDisplayState.location,
      makePanel: () => new StatisticsPanel(
          this.sidePanelManager, this.chunkQueueManager, this.statisticsDisplayState),
    }));

    this.registerDisposer(this.sidePanelManager.registerPanel({
      location: this.helpPanelState.location,
      makePanel: () => {
        const {inputEventBindings} = this;
        return new InputEventBindingHelpDialog(
            this.sidePanelManager,
            this.helpPanelState,
            [
              ['Global', inputEventBindings.global],
              ['Cross section view', inputEventBindings.sliceView],
              ['3-D projection view', inputEventBindings.perspectiveView]
            ],
        );
      },
    }));

    const updateVisibility = () => {
      const shouldBeVisible = this.visibility.visible;
      if (shouldBeVisible !== this.visible) {
        gridContainer.style.visibility = shouldBeVisible ? 'inherit' : 'hidden';
        this.visible = shouldBeVisible;
      }
    };
    updateVisibility();
    this.registerDisposer(this.visibility.changed.add(updateVisibility));
  }

  /**
   * Called once by the constructor to set up event handlers.
   */
  private registerEventActionBindings() {
    const {element} = this;
    this.registerDisposer(new KeyboardEventBinder(element, this.inputEventMap));
    this.registerDisposer(new AutomaticallyFocusedElement(element));
  }

  bindAction(action: string, handler: () => void) {
    this.registerDisposer(registerActionListener(this.element, action, handler));
  }

  /**
   * Called once by the constructor to register the action listeners.
   */
  private registerActionListeners() {
    for (const action of ['recolor', 'clear-segments', ]) {
      this.bindAction(action, () => {
        this.layerManager.invokeAction(action);
      });
    }

    for (const action of ['select']) {
      this.bindAction(action, () => {
        this.mouseState.updateUnconditionally();
        this.layerManager.invokeAction(action);
      });
    }

    this.bindAction('help', () => this.toggleHelpPanel());

    for (let i = 1; i <= 9; ++i) {
      this.bindAction(`toggle-layer-${i}`, () => {
        const layerIndex = i - 1;
        const layers = this.layerManager.managedLayers;
        if (layerIndex < layers.length) {
          let layer = layers[layerIndex];
          layer.setVisible(!layer.visible);
        }
      });
      this.bindAction(`toggle-pick-layer-${i}`, () => {
        const layerIndex = i - 1;
        const layers = this.layerManager.managedLayers;
        if (layerIndex < layers.length) {
          let layer = layers[layerIndex];
          layer.pickEnabled = !layer.pickEnabled;
        }
      });
      this.bindAction(`select-layer-${i}`, () => {
        const layerIndex = i - 1;
        const layers = this.layerManager.managedLayers;
        if (layerIndex < layers.length) {
          const layer = layers[layerIndex];
          this.selectedLayer.layer = layer;
          this.selectedLayer.visible = true;
        }
      });
    }

    this.bindAction('annotate', () => {
      const selectedLayer = this.selectedLayer.layer;
      if (selectedLayer === undefined) {
        StatusMessage.showTemporaryMessage('The annotate command requires a layer to be selected.');
        return;
      }
      const userLayer = selectedLayer.layer;
      if (userLayer === null || userLayer.tool.value === undefined) {
        StatusMessage.showTemporaryMessage(`The selected layer (${
            JSON.stringify(selectedLayer.name)}) does not have an active annotation tool.`);
        return;
      }
      userLayer.tool.value.trigger(this.mouseState);
    });

    this.bindAction('toggle-axis-lines', () => this.showAxisLines.toggle());
    this.bindAction('toggle-scale-bar', () => this.showScaleBar.toggle());
    this.bindAction('toggle-default-annotations', () => this.showDefaultAnnotations.toggle());
    this.bindAction('toggle-show-slices', () => this.showPerspectiveSliceViews.toggle());
    this.bindAction('toggle-show-statistics', () => this.showStatistics());
  }

  toggleHelpPanel() {
    this.helpPanelState.location.visible = !this.helpPanelState.location.visible;
  }

  loadFromJsonUrl() {
    var urlParams = new URLSearchParams(window.location.search);
    if (urlParams.has('json_url')) {
      let json_url = urlParams.get('json_url')!;
      history.replaceState(null, '', removeParameterFromUrl(window.location.href, 'json_url'));
      StatusMessage
      .forPromise(
        cancellableFetchOk(json_url, {}, responseJson)
          .then(response => {
            this.state.restoreState(response);
          }),
              {
                initialMessage: `Retrieving state from json_url: ${json_url}.`,
                delay: true,
                errorPrefix: `Error retrieving state: `,
              });
      }
  }

  promptJsonStateServer(message: string): void {
    let json_server_input = prompt(message, 'https://json.neurodata.io/v1');
    if (json_server_input !== null) {
      this.jsonStateServer.value = json_server_input;
      console.log('entered for JSON server:', this.jsonStateServer.value);
    } else {
      this.jsonStateServer.reset();
      console.log('cancelled');
    }
  }

  postJsonState() {
    // if jsonStateServer is not present prompt for value and store it in state
    if (!this.jsonStateServer.value) {
      this.promptJsonStateServer('No state server found. Please enter a server URL, or hit OK to use the default server.');
    }
    // upload state to jsonStateServer (only if it's defined)
    if (this.jsonStateServer.value) {
      StatusMessage.showTemporaryMessage(`Posting state to ${this.jsonStateServer.value}.`);
      cancellableFetchOk(
          this.jsonStateServer.value, {method: 'POST', body: JSON.stringify(this.state.toJSON())},
          responseJson)
          .then(response => {
            console.log(response.uri);
            history.replaceState(
                null, '',
                window.location.origin + window.location.pathname + '?json_url=' + response.uri);
          })
          // catch errors with upload and prompt the user if there was an error
          .catch(() => {
            this.promptJsonStateServer('state server not responding, enter a new one?');
            if (this.jsonStateServer.value) {
              this.postJsonState();
            }
          });
    }
  }

  editJsonState() {
    new StateEditorDialog(this);
  }

  showStatistics(value: boolean|undefined = undefined) {
    if (value === undefined) {
      value = !this.statisticsDisplayState.location.visible;
    }
    this.statisticsDisplayState.location.visible = value;
  }

  get gl() {
    return this.display.gl;
  }

  onUpdateDisplay() {
    if (this.visible) {
      this.dataContext.chunkQueueManager.chunkUpdateDeadline = null;
    }
  }

  private handleNavigationStateChanged() {
    if (this.visible) {
      let {chunkQueueManager} = this.dataContext;
      if (chunkQueueManager.chunkUpdateDeadline === null) {
        chunkQueueManager.chunkUpdateDeadline = Date.now() + 10;
      }
    }
  }
}<|MERGE_RESOLUTION|>--- conflicted
+++ resolved
@@ -52,12 +52,8 @@
 import {removeFromParent} from 'neuroglancer/util/dom';
 import {registerActionListener} from 'neuroglancer/util/event_action_map';
 import {vec3} from 'neuroglancer/util/geom';
-<<<<<<< HEAD
 import {cancellableFetchOk, responseJson} from 'neuroglancer/util/http_request';
-import {parseFixedLengthArray, verifyFinitePositiveFloat, verifyObject, verifyOptionalObjectProperty} from 'neuroglancer/util/json';
-=======
 import {parseFixedLengthArray, verifyFinitePositiveFloat, verifyObject, verifyOptionalObjectProperty, verifyString} from 'neuroglancer/util/json';
->>>>>>> 6cd3f0a3
 import {EventActionMap, KeyboardEventBinder} from 'neuroglancer/util/keyboard_bindings';
 import {NullarySignal} from 'neuroglancer/util/signal';
 import {CompoundTrackable, optionallyRestoreFromJsonMember} from 'neuroglancer/util/trackable';
@@ -134,13 +130,10 @@
 export class ViewerUIControlConfiguration {
   showHelpButton = new TrackableBoolean(true);
   showEditStateButton = new TrackableBoolean(true);
-<<<<<<< HEAD
   showJsonPostButton = new TrackableBoolean(true);
-=======
   showLayerListPanelButton = new TrackableBoolean(true);
   showSelectionPanelButton = new TrackableBoolean(true);
   showLayerSidePanelButton = new TrackableBoolean(true);
->>>>>>> 6cd3f0a3
   showLayerPanel = new TrackableBoolean(true);
   showLocation = new TrackableBoolean(true);
   showLayerHoverValues = new TrackableBoolean(true);
@@ -627,7 +620,6 @@
           this.uiControlVisibility.showEditStateButton, button));
       topRow.appendChild(button);
     }
-<<<<<<< HEAD
     {
       const button = makeTextIconButton('⇧', 'Post JSON to state server');
       this.registerEventListener(button, 'click', () => {
@@ -637,8 +629,6 @@
           this.uiControlVisibility.showJsonPostButton, button));
       topRow.appendChild(button);
     }
-=======
->>>>>>> 6cd3f0a3
 
     {
       const {helpPanelState} = this;
