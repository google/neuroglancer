/**
 * @license
 * Copyright 2016 Google Inc.
 * Licensed under the Apache License, Version 2.0 (the "License");
 * you may not use this file except in compliance with the License.
 * You may obtain a copy of the License at
 *
 *      http://www.apache.org/licenses/LICENSE-2.0
 *
 * Unless required by applicable law or agreed to in writing, software
 * distributed under the License is distributed on an "AS IS" BASIS,
 * WITHOUT WARRANTIES OR CONDITIONS OF ANY KIND, either express or implied.
 * See the License for the specific language governing permissions and
 * limitations under the License.
 */

import './viewer.css';
import 'neuroglancer/noselect.css';

import svg_controls_alt from 'ikonate/icons/controls-alt.svg';
import svg_layers from 'ikonate/icons/layers.svg';
import svg_list from 'ikonate/icons/list.svg';
import svg_settings from 'ikonate/icons/settings.svg';
import debounce from 'lodash/debounce';
import {CapacitySpecification, ChunkManager, ChunkQueueManager, FrameNumberCounter} from 'neuroglancer/chunk_manager/frontend';
import {makeCoordinateSpace, TrackableCoordinateSpace} from 'neuroglancer/coordinate_transform';
import {defaultCredentialsManager} from 'neuroglancer/credentials_provider/default_manager';
import {InputEventBindings as DataPanelInputEventBindings} from 'neuroglancer/data_panel_layout';
import {DataSourceProviderRegistry} from 'neuroglancer/datasource';
import {getDefaultDataSourceProvider} from 'neuroglancer/datasource/default_provider';
import {StateShare, stateShareEnabled} from 'neuroglancer/datasource/state_share';
import {DisplayContext, TrackableWindowedViewport} from 'neuroglancer/display_context';
import {HelpPanelState, InputEventBindingHelpDialog} from 'neuroglancer/help/input_event_bindings';
import {addNewLayer, LayerManager, LayerSelectedValues, MouseSelectionState, SelectedLayerState, TopLevelLayerListSpecification, TrackableDataSelectionState} from 'neuroglancer/layer';
import {RootLayoutContainer} from 'neuroglancer/layer_groups_layout';
import {DisplayPose, NavigationState, OrientationState, Position, TrackableCrossSectionZoom, TrackableDepthRange, TrackableDisplayDimensions, TrackableProjectionZoom, TrackableRelativeDisplayScales, WatchableDisplayDimensionRenderInfo} from 'neuroglancer/navigation_state';
import {overlaysOpen} from 'neuroglancer/overlay';
import {allRenderLayerRoles, RenderLayerRole} from 'neuroglancer/renderlayer';
import {StatusMessage} from 'neuroglancer/status';
import {ElementVisibilityFromTrackableBoolean, TrackableBoolean} from 'neuroglancer/trackable_boolean';
import {makeDerivedWatchableValue, observeWatchable, TrackableValue, WatchableValueInterface} from 'neuroglancer/trackable_value';
import {LayerArchiveCountWidget, LayerListPanel, LayerListPanelState} from 'neuroglancer/ui/layer_list_panel';
import {LayerSidePanelManager} from 'neuroglancer/ui/layer_side_panel';
import {setupPositionDropHandlers} from 'neuroglancer/ui/position_drag_and_drop';
import {SelectionDetailsPanel} from 'neuroglancer/ui/selection_details';
import {SidePanelManager} from 'neuroglancer/ui/side_panel';
import {StateEditorDialog} from 'neuroglancer/ui/state_editor';
import {StatisticsDisplayState, StatisticsPanel} from 'neuroglancer/ui/statistics';
<<<<<<< HEAD
import {removeParameterFromUrl} from 'neuroglancer/ui/url_hash_binding';
=======
import {ToolBinder} from 'neuroglancer/ui/tool';
import {ViewerSettingsPanel, ViewerSettingsPanelState} from 'neuroglancer/ui/viewer_settings';
>>>>>>> 7b50a7b8
import {AutomaticallyFocusedElement} from 'neuroglancer/util/automatic_focus';
import {TrackableRGB} from 'neuroglancer/util/color';
import {Borrowed, Owned, RefCounted} from 'neuroglancer/util/disposable';
import {removeFromParent} from 'neuroglancer/util/dom';
import {ActionEvent, registerActionListener} from 'neuroglancer/util/event_action_map';
import {vec3} from 'neuroglancer/util/geom';
import {cancellableFetchOk, responseJson} from 'neuroglancer/util/http_request';
import {parseFixedLengthArray, verifyFinitePositiveFloat, verifyObject, verifyOptionalObjectProperty, verifyString} from 'neuroglancer/util/json';
import {EventActionMap, KeyboardEventBinder} from 'neuroglancer/util/keyboard_bindings';
import {NullarySignal} from 'neuroglancer/util/signal';
import {CompoundTrackable, optionallyRestoreFromJsonMember} from 'neuroglancer/util/trackable';
import {ViewerState, VisibilityPrioritySpecification} from 'neuroglancer/viewer_state';
import {WatchableVisibilityPriority} from 'neuroglancer/visibility_priority/frontend';
import {GL} from 'neuroglancer/webgl/context';
import {AnnotationToolStatusWidget} from 'neuroglancer/widget/annotation_tool_status';
import {CheckboxIcon} from 'neuroglancer/widget/checkbox_icon';
import {makeIcon} from 'neuroglancer/widget/icon';
<<<<<<< HEAD
import {makeTextIconButton} from 'neuroglancer/widget/text_icon_button';
import {NumberInputWidget} from 'neuroglancer/widget/number_input_widget';
=======
>>>>>>> 7b50a7b8
import {MousePositionWidget, PositionWidget} from 'neuroglancer/widget/position_widget';
import {TrackableScaleBarOptions} from 'neuroglancer/widget/scale_bar';
import {RPC} from 'neuroglancer/worker_rpc';

declare var NEUROGLANCER_OVERRIDE_DEFAULT_VIEWER_OPTIONS: any

<<<<<<< HEAD
require('./viewer.css');
require('neuroglancer/noselect.css');
require('neuroglancer/ui/button.css');

export function validateStateServer(obj: any) {
  return obj;
}

=======
interface CreditLink {
  url: string;
  text: string;
}

declare var NEUROGLANCER_CREDIT_LINK: CreditLink|CreditLink[]|undefined;

>>>>>>> 7b50a7b8
export class DataManagementContext extends RefCounted {
  worker: Worker;
  chunkQueueManager: ChunkQueueManager;
  chunkManager: ChunkManager;

  get rpc(): RPC {
    return this.chunkQueueManager.rpc!;
  }

  constructor(
      public gl: GL, public frameNumberCounter: FrameNumberCounter, bundleRoot: string = '') {
    super();
    const chunk_worker_url = bundleRoot + 'chunk_worker.bundle.js';
    this.worker = new Worker(chunk_worker_url);
    this.chunkQueueManager = this.registerDisposer(
        new ChunkQueueManager(new RPC(this.worker), this.gl, this.frameNumberCounter, {
          gpuMemory: new CapacitySpecification({defaultItemLimit: 1e6, defaultSizeLimit: 1e9}),
          systemMemory: new CapacitySpecification({defaultItemLimit: 1e7, defaultSizeLimit: 2e9}),
          download: new CapacitySpecification(
              {defaultItemLimit: 100, defaultSizeLimit: Number.POSITIVE_INFINITY}),
          compute: new CapacitySpecification({defaultItemLimit: 128, defaultSizeLimit: 5e8}),
        }));
    this.chunkQueueManager.registerDisposer(() => this.worker.terminate());
    this.chunkManager = this.registerDisposer(new ChunkManager(this.chunkQueueManager));
  }
}

export class InputEventBindings extends DataPanelInputEventBindings {
  global = new EventActionMap();
}

<<<<<<< HEAD
const viewerUiControlOptionKeys: (keyof ViewerUIControlConfiguration)[] = [
  'showJsonPostButton',
=======
export const VIEWER_TOP_ROW_CONFIG_OPTIONS = [
>>>>>>> 7b50a7b8
  'showHelpButton',
  'showSettingsButton',
  'showEditStateButton',
  'showLayerListPanelButton',
  'showSelectionPanelButton',
  'showLayerSidePanelButton',
  'showLocation',
  'showAnnotationToolStatus',
<<<<<<< HEAD
];

const viewerOptionKeys: (keyof ViewerUIOptions)[] =
    ['showUIControls', 'showPanelBorders', ...viewerUiControlOptionKeys];

export class ViewerUIControlConfiguration {
  showHelpButton = new TrackableBoolean(true);
  showEditStateButton = new TrackableBoolean(true);
  showJsonPostButton = new TrackableBoolean(true);
  showLayerListPanelButton = new TrackableBoolean(true);
  showSelectionPanelButton = new TrackableBoolean(true);
  showLayerSidePanelButton = new TrackableBoolean(true);
  showLayerPanel = new TrackableBoolean(true);
  showLocation = new TrackableBoolean(true);
  showLayerHoverValues = new TrackableBoolean(true);
  showAnnotationToolStatus = new TrackableBoolean(true);
}
=======
] as const;
>>>>>>> 7b50a7b8

export const VIEWER_UI_CONTROL_CONFIG_OPTIONS = [
  ...VIEWER_TOP_ROW_CONFIG_OPTIONS,
  'showLayerPanel',
  'showLayerHoverValues',
] as const;

export const VIEWER_UI_CONFIG_OPTIONS = [
  ...VIEWER_UI_CONTROL_CONFIG_OPTIONS,
  'showUIControls',
  'showPanelBorders',
] as const;

export type ViewerUIOptions = {
  [Key in (typeof VIEWER_UI_CONFIG_OPTIONS)[number]]: boolean
};

export type ViewerUIConfiguration = {
  [Key in (typeof VIEWER_UI_CONFIG_OPTIONS)[number]]: TrackableBoolean;
};

export function makeViewerUIConfiguration(): ViewerUIConfiguration {
  return Object.fromEntries(VIEWER_UI_CONFIG_OPTIONS.map(
             key => [key, new TrackableBoolean(true)])) as ViewerUIConfiguration;
}


function setViewerUiConfiguration(
    config: ViewerUIConfiguration, options: Partial<ViewerUIOptions>) {
  for (const key of VIEWER_UI_CONFIG_OPTIONS) {
    const value = options[key];
    if (value !== undefined) {
      config[key].value = value;
    }
  }
}

<<<<<<< HEAD
interface ViewerUIOptions {
  showUIControls: boolean;
  showHelpButton: boolean;
  showEditStateButton: boolean;
  showLayerListPanelButton: boolean;
  showSelectionPanelButton: boolean;
  showLayerSidePanelButton: boolean;
  showLayerPanel: boolean;
  showLocation: boolean;
  showLayerHoverValues: boolean;
  showPanelBorders: boolean;
  showAnnotationToolStatus: boolean;
  showJsonPostButton: boolean;
}

=======
>>>>>>> 7b50a7b8
export interface ViewerOptions extends ViewerUIOptions, VisibilityPrioritySpecification {
  dataContext: Owned<DataManagementContext>;
  element: HTMLElement;
  dataSourceProvider: Borrowed<DataSourceProviderRegistry>;
  uiConfiguration: ViewerUIConfiguration;
  showLayerDialog: boolean;
  inputEventBindings: InputEventBindings;
  resetStateWhenEmpty: boolean;
  bundleRoot: string;
}

const defaultViewerOptions = 'undefined' !== typeof NEUROGLANCER_OVERRIDE_DEFAULT_VIEWER_OPTIONS ?
    NEUROGLANCER_OVERRIDE_DEFAULT_VIEWER_OPTIONS :
    {
      showLayerDialog: true,
      resetStateWhenEmpty: true,
    };

class TrackableViewerState extends CompoundTrackable {
  constructor(public viewer: Borrowed<Viewer>) {
    super();
    this.add('title', viewer.title);
    this.add('dimensions', viewer.coordinateSpace);
    this.add('relativeDisplayScales', viewer.relativeDisplayScales);
    this.add('displayDimensions', viewer.displayDimensions);
    this.add('position', viewer.position);
    this.add('crossSectionOrientation', viewer.crossSectionOrientation);
    this.add('crossSectionScale', viewer.crossSectionScale);
    this.add('crossSectionDepth', viewer.crossSectionDepthRange);
    this.add('projectionOrientation', viewer.projectionOrientation);
    this.add('projectionScale', viewer.projectionScale);
    this.add('projectionDepth', viewer.projectionDepthRange);
    this.add('layers', viewer.layerSpecification);
    this.add('showAxisLines', viewer.showAxisLines);
    this.add('wireFrame', viewer.wireFrame);
    this.add('showScaleBar', viewer.showScaleBar);
    this.add('showDefaultAnnotations', viewer.showDefaultAnnotations);

    this.add('showSlices', viewer.showPerspectiveSliceViews);
    this.add('gpuMemoryLimit', viewer.dataContext.chunkQueueManager.capacities.gpuMemory.sizeLimit);
    this.add('prefetch', viewer.dataContext.chunkQueueManager.enablePrefetch);
    this.add(
        'systemMemoryLimit',
        viewer.dataContext.chunkQueueManager.capacities.systemMemory.sizeLimit);
    this.add(
        'concurrentDownloads', viewer.dataContext.chunkQueueManager.capacities.download.itemLimit);
    this.add('selectedLayer', viewer.selectedLayer);
    this.add('crossSectionBackgroundColor', viewer.crossSectionBackgroundColor);
    this.add('projectionBackgroundColor', viewer.perspectiveViewBackgroundColor);
    this.add('layout', viewer.layout);
    this.add('statistics', viewer.statisticsDisplayState);
    this.add('helpPanel', viewer.helpPanelState);
    this.add('settingsPanel', viewer.settingsPanelState);
    this.add('selection', viewer.selectionDetailsState);
    this.add('layerListPanel', viewer.layerListPanelState);
    this.add('partialViewport', viewer.partialViewport);
    this.add('selectedStateServer', viewer.selectedStateServer);
  }

  restoreState(obj: any) {
    const {viewer} = this;
    super.restoreState(obj);
    // Handle legacy properties
    verifyOptionalObjectProperty(obj, 'navigation', navObj => {
      verifyObject(navObj);
      verifyOptionalObjectProperty(navObj, 'pose', poseObj => {
        verifyObject(poseObj);
        verifyOptionalObjectProperty(poseObj, 'position', positionObj => {
          verifyObject(positionObj);
          optionallyRestoreFromJsonMember(positionObj, 'voxelCoordinates', viewer.position);
          verifyOptionalObjectProperty(positionObj, 'voxelSize', voxelSizeObj => {
            // Handle legacy voxelSize representation
            const voxelSize =
                parseFixedLengthArray(new Float64Array(3), voxelSizeObj, verifyFinitePositiveFloat);
            for (let i = 0; i < 3; ++i) {
              voxelSize[i] *= 1e-9;
            }
            viewer.coordinateSpace.value = makeCoordinateSpace({
              valid: false,
              names: ['x', 'y', 'z'],
              units: ['m', 'm', 'm'],
              scales: voxelSize,
            });
          });
        });
        optionallyRestoreFromJsonMember(poseObj, 'orientation', viewer.crossSectionOrientation);
      });
      optionallyRestoreFromJsonMember(
          navObj, 'zoomFactor', viewer.crossSectionScale.legacyJsonView);
    });
    optionallyRestoreFromJsonMember(obj, 'perspectiveOrientation', viewer.projectionOrientation);
    optionallyRestoreFromJsonMember(obj, 'perspectiveZoom', viewer.projectionScale.legacyJsonView);
    optionallyRestoreFromJsonMember(
        obj, 'perspectiveViewBackgroundColor', viewer.perspectiveViewBackgroundColor);
  }
}

export class Viewer extends RefCounted implements ViewerState {
  title = new TrackableValue<string|undefined>(undefined, verifyString);
  coordinateSpace = new TrackableCoordinateSpace();
  position = this.registerDisposer(new Position(this.coordinateSpace));
  relativeDisplayScales =
      this.registerDisposer(new TrackableRelativeDisplayScales(this.coordinateSpace));
  displayDimensions = this.registerDisposer(new TrackableDisplayDimensions(this.coordinateSpace));
  displayDimensionRenderInfo = this.registerDisposer(new WatchableDisplayDimensionRenderInfo(
      this.relativeDisplayScales.addRef(), this.displayDimensions.addRef()));
  crossSectionOrientation = this.registerDisposer(new OrientationState());
  crossSectionScale = this.registerDisposer(
      new TrackableCrossSectionZoom(this.displayDimensionRenderInfo.addRef()));
  projectionOrientation = this.registerDisposer(new OrientationState());
  crossSectionDepthRange =
      this.registerDisposer(new TrackableDepthRange(-10, this.displayDimensionRenderInfo));
  projectionDepthRange =
      this.registerDisposer(new TrackableDepthRange(-50, this.displayDimensionRenderInfo));
  projectionScale =
      this.registerDisposer(new TrackableProjectionZoom(this.displayDimensionRenderInfo.addRef()));
  navigationState = this.registerDisposer(new NavigationState(
      new DisplayPose(
          this.position.addRef(), this.displayDimensionRenderInfo.addRef(),
          this.crossSectionOrientation.addRef()),
      this.crossSectionScale.addRef(), this.crossSectionDepthRange.addRef()));
  perspectiveNavigationState = this.registerDisposer(new NavigationState(
      new DisplayPose(
          this.position.addRef(), this.displayDimensionRenderInfo.addRef(),
          this.projectionOrientation.addRef()),
      this.projectionScale.addRef(), this.projectionDepthRange.addRef()));
  mouseState = new MouseSelectionState();
  layerManager = this.registerDisposer(new LayerManager());
  selectedLayer = this.registerDisposer(new SelectedLayerState(this.layerManager.addRef()));
  showAxisLines = new TrackableBoolean(true, true);
  wireFrame = new TrackableBoolean(false, false);
  showScaleBar = new TrackableBoolean(true, true);
  showPerspectiveSliceViews = new TrackableBoolean(true, true);
  visibleLayerRoles = allRenderLayerRoles();
  showDefaultAnnotations = new TrackableBoolean(true, true);
  crossSectionBackgroundColor = new TrackableRGB(vec3.fromValues(0.5, 0.5, 0.5));
  perspectiveViewBackgroundColor = new TrackableRGB(vec3.fromValues(0, 0, 0));
  scaleBarOptions = new TrackableScaleBarOptions();
  partialViewport = new TrackableWindowedViewport();
  statisticsDisplayState = new StatisticsDisplayState();
  helpPanelState = new HelpPanelState();
  settingsPanelState = new ViewerSettingsPanelState();
  layerSelectedValues =
      this.registerDisposer(new LayerSelectedValues(this.layerManager, this.mouseState));
  selectionDetailsState = this.registerDisposer(
      new TrackableDataSelectionState(this.coordinateSpace, this.layerSelectedValues));
  selectedStateServer = new TrackableValue<string>('', verifyString);
  layerListPanelState = new LayerListPanelState();
  toolBinder = this.registerDisposer(new ToolBinder());

  resetInitiated = new NullarySignal();

  get chunkManager() {
    return this.dataContext.chunkManager;
  }
  get chunkQueueManager() {
    return this.dataContext.chunkQueueManager;
  }

  layerSpecification: TopLevelLayerListSpecification;
  layout: RootLayoutContainer;
  sidePanelManager: SidePanelManager;

  jsonStateServer = new TrackableValue<string>('', validateStateServer);
  state: TrackableViewerState;

  dataContext: Owned<DataManagementContext>;
  visibility: WatchableVisibilityPriority;
  inputEventBindings: InputEventBindings;
  element: HTMLElement;
  dataSourceProvider: Borrowed<DataSourceProviderRegistry>;

  uiConfiguration: ViewerUIConfiguration;

  private makeUiControlVisibilityState(key: keyof ViewerUIOptions) {
    const showUIControls = this.uiConfiguration.showUIControls;
    const option = this.uiConfiguration[key];
    return this.registerDisposer(
        makeDerivedWatchableValue((a, b) => a && b, showUIControls, option));
  }

  /**
   * Logical and of each `VIEWER_UI_CONTROL_CONFIG_OPTIONS` option with the value of showUIControls.
   */
  uiControlVisibility: {
    [key in(typeof VIEWER_UI_CONTROL_CONFIG_OPTIONS)[number]]: WatchableValueInterface<boolean>
  } = <any>{};

  showLayerDialog: boolean;
  resetStateWhenEmpty: boolean;

  get inputEventMap() {
    return this.inputEventBindings.global;
  }

  visible = true;

  constructor(public display: DisplayContext, options: Partial<ViewerOptions> = {}) {
    super();

    const {
      dataContext = new DataManagementContext(display.gl, display, options.bundleRoot),
      visibility = new WatchableVisibilityPriority(WatchableVisibilityPriority.VISIBLE),
      inputEventBindings = {
        global: new EventActionMap(),
        sliceView: new EventActionMap(),
        perspectiveView: new EventActionMap(),
      },
      element = display.makeCanvasOverlayElement(),
      dataSourceProvider =
          getDefaultDataSourceProvider({credentialsManager: defaultCredentialsManager}),
      uiConfiguration = makeViewerUIConfiguration(),
    } = options;
    this.visibility = visibility;
    this.inputEventBindings = inputEventBindings;
    this.element = element;
    this.dataSourceProvider = dataSourceProvider;
    this.uiConfiguration = uiConfiguration;

    this.registerDisposer(observeWatchable(value => {
      this.display.applyWindowedViewportToElement(element, value);
    }, this.partialViewport));

    this.registerDisposer(() => removeFromParent(this.element));

    this.dataContext = this.registerDisposer(dataContext);

    setViewerUiConfiguration(uiConfiguration, options);

    const optionsWithDefaults = {...defaultViewerOptions, ...options};
    const {
      resetStateWhenEmpty,
      showLayerDialog,
    } = optionsWithDefaults;

    for (const key of VIEWER_UI_CONTROL_CONFIG_OPTIONS) {
      this.uiControlVisibility[key] = this.makeUiControlVisibilityState(key);
    }
    this.registerDisposer(this.uiConfiguration.showPanelBorders.changed.add(() => {
      this.updateShowBorders();
    }));

    this.showLayerDialog = showLayerDialog;
    this.resetStateWhenEmpty = resetStateWhenEmpty;

    this.layerSpecification = new TopLevelLayerListSpecification(
        this.display, this.dataSourceProvider, this.layerManager, this.chunkManager,
        this.selectionDetailsState, this.selectedLayer, this.navigationState.coordinateSpace,
        this.navigationState.pose.position, this.toolBinder);

    this.registerDisposer(display.updateStarted.add(() => {
      this.onUpdateDisplay();
    }));

    this.showDefaultAnnotations.changed.add(() => {
      if (this.showDefaultAnnotations.value) {
        this.visibleLayerRoles.add(RenderLayerRole.DEFAULT_ANNOTATION);
      } else {
        this.visibleLayerRoles.delete(RenderLayerRole.DEFAULT_ANNOTATION);
      }
    });

    this.registerDisposer(this.navigationState.changed.add(() => {
      this.handleNavigationStateChanged();
    }));

    // Debounce this call to ensure that a transient state does not result in the layer dialog being
    // shown.
    const maybeResetState = this.registerCancellable(debounce(() => {
      if (!this.wasDisposed && this.layerManager.managedLayers.length === 0 &&
          this.resetStateWhenEmpty) {
        // No layers, reset state.
        this.navigationState.reset();
        this.perspectiveNavigationState.pose.orientation.reset();
        this.perspectiveNavigationState.zoomFactor.reset();
        this.resetInitiated.dispatch();
        if (!overlaysOpen && this.showLayerDialog && this.visibility.visible) {
          addNewLayer(this.layerSpecification, this.selectedLayer);
        }
      }
    }));
    this.layerManager.layersChanged.add(maybeResetState);
    maybeResetState();

    this.registerDisposer(this.dataContext.chunkQueueManager.visibleChunksChanged.add(() => {
      this.layerSelectedValues.handleLayerChange();
    }));

    this.registerDisposer(this.dataContext.chunkQueueManager.visibleChunksChanged.add(() => {
      if (this.visible) {
        display.scheduleRedraw();
      }
    }));

    this.makeUI();
    this.updateShowBorders();


    this.registerActionListeners();
    this.registerEventActionBindings();

    this.registerDisposer(setupPositionDropHandlers(element, this.navigationState.position));

    this.state = new TrackableViewerState(this);
  }

  private updateShowBorders() {
    const {element} = this;
    const className = 'neuroglancer-show-panel-borders';
    if (this.uiConfiguration.showPanelBorders.value) {
      element.classList.add(className);
    } else {
      element.classList.remove(className);
    }
  }

  private makeUI() {
    const gridContainer = this.element;
    gridContainer.classList.add('neuroglancer-viewer');
    gridContainer.classList.add('neuroglancer-noselect');
    gridContainer.style.display = 'flex';
    gridContainer.style.flexDirection = 'column';

    const topRow = document.createElement('div');
    topRow.classList.add('neuroglancer-viewer-top-row');
    topRow.style.display = 'flex';
    topRow.style.flexDirection = 'row';
    topRow.style.alignItems = 'stretch';

    const positionWidget = this.registerDisposer(new PositionWidget(
        this.navigationState.position, this.layerSpecification.coordinateSpaceCombiner));
    this.registerDisposer(new ElementVisibilityFromTrackableBoolean(
        this.uiControlVisibility.showLocation, positionWidget.element));
    topRow.appendChild(positionWidget.element);

    const mousePositionWidget = this.registerDisposer(new MousePositionWidget(
        document.createElement('div'), this.mouseState, this.navigationState.coordinateSpace));
    mousePositionWidget.element.style.flex = '1';
    mousePositionWidget.element.style.alignSelf = 'center';
    this.registerDisposer(new ElementVisibilityFromTrackableBoolean(
        this.uiControlVisibility.showLocation, mousePositionWidget.element));
    topRow.appendChild(mousePositionWidget.element);

    if (typeof NEUROGLANCER_CREDIT_LINK !== 'undefined') {
      let creditInfo = NEUROGLANCER_CREDIT_LINK!;
      if (!Array.isArray(creditInfo)) {
        creditInfo = [creditInfo];
      }
      for (const {url, text} of creditInfo) {
        const creditLink = document.createElement('a');
        creditLink.style.marginRight = '5px';
        creditLink.href = url;
        creditLink.textContent = text;
        creditLink.style.fontFamily = 'sans-serif';
        creditLink.style.color = 'yellow';
        creditLink.target = '_blank';
        topRow.appendChild(creditLink);
      }
    }

    const annotationToolStatus =
        this.registerDisposer(new AnnotationToolStatusWidget(this.selectedLayer, this.toolBinder));
    topRow.appendChild(annotationToolStatus.element);
    this.registerDisposer(new ElementVisibilityFromTrackableBoolean(
        this.uiControlVisibility.showAnnotationToolStatus, annotationToolStatus.element));

    if (stateShareEnabled) {
      const stateShare = this.registerDisposer(new StateShare(this));
      topRow.appendChild(stateShare.element);
    }

    {
      const {layerListPanelState} = this;
      const button =
          this.registerDisposer(new CheckboxIcon(layerListPanelState.location.watchableVisible, {
            svg: svg_layers,
            backgroundScheme: 'dark',
            enableTitle: 'Show layer list panel',
            disableTitle: 'Hide layer list panel'
          }));
      button.element.insertAdjacentElement(
          'afterbegin',
          this.registerDisposer(new LayerArchiveCountWidget(this.layerManager)).element);
      this.registerDisposer(new ElementVisibilityFromTrackableBoolean(
          this.uiControlVisibility.showLayerListPanelButton, button.element));
      topRow.appendChild(button.element);
    }

    {
      const {selectionDetailsState} = this;
      const button =
          this.registerDisposer(new CheckboxIcon(selectionDetailsState.location.watchableVisible, {
            svg: svg_list,
            backgroundScheme: 'dark',
            enableTitle: 'Show selection details panel',
            disableTitle: 'Hide selection details panel'
          }));
      this.registerDisposer(new ElementVisibilityFromTrackableBoolean(
          this.uiControlVisibility.showSelectionPanelButton, button.element));
      topRow.appendChild(button.element);
    }

    {
      const {selectedLayer} = this;
      const button = this.registerDisposer(new CheckboxIcon(
          {
            get value() {
              return selectedLayer.visible;
            },
            set value(visible: boolean) {
              selectedLayer.visible = visible;
            },
            changed: selectedLayer.location.locationChanged,
          },
          {
            svg: svg_controls_alt,
            backgroundScheme: 'dark',
            enableTitle: 'Show layer side panel',
            disableTitle: 'Hide layer side panel'
          }));
      this.registerDisposer(new ElementVisibilityFromTrackableBoolean(
          this.uiControlVisibility.showLayerSidePanelButton, button.element));
      topRow.appendChild(button.element);
    }

    {
      const button = makeIcon({text: '{}', title: 'Edit JSON state'});
      this.registerEventListener(button, 'click', () => {
        this.editJsonState();
      });
      this.registerDisposer(new ElementVisibilityFromTrackableBoolean(
          this.uiControlVisibility.showEditStateButton, button));
      topRow.appendChild(button);
    }
    {
      const button = makeTextIconButton('⇧', 'Post JSON to state server');
      this.registerEventListener(button, 'click', () => {
        this.postJsonState();
      });
      this.registerDisposer(new ElementVisibilityFromTrackableBoolean(
          this.uiControlVisibility.showJsonPostButton, button));
      topRow.appendChild(button);
    }

    {
      const {helpPanelState} = this;
      const button =
          this.registerDisposer(new CheckboxIcon(helpPanelState.location.watchableVisible, {
            text: '?',
            backgroundScheme: 'dark',
            enableTitle: 'Show help panel',
            disableTitle: 'Hide help panel'
          }));
      this.registerDisposer(new ElementVisibilityFromTrackableBoolean(
          this.uiControlVisibility.showHelpButton, button.element));
      topRow.appendChild(button.element);
    }

    {
      const {settingsPanelState} = this;
      const button =
          this.registerDisposer(new CheckboxIcon(settingsPanelState.location.watchableVisible, {
            svg: svg_settings,
            backgroundScheme: 'dark',
            enableTitle: 'Show settings panel',
            disableTitle: 'Hide settings panel'
          }));
      this.registerDisposer(new ElementVisibilityFromTrackableBoolean(
          this.uiControlVisibility.showSettingsButton, button.element));
      topRow.appendChild(button.element);
    }

    this.registerDisposer(new ElementVisibilityFromTrackableBoolean(
        makeDerivedWatchableValue(
            (...values: boolean[]) => values.reduce((a, b) => a || b, false),
            ...VIEWER_TOP_ROW_CONFIG_OPTIONS.map(key => this.uiControlVisibility[key])),
        topRow));

    gridContainer.appendChild(topRow);

    this.layout = this.registerDisposer(new RootLayoutContainer(this, '4panel'));
    this.sidePanelManager = this.registerDisposer(
        new SidePanelManager(this.display, this.layout.element, this.visibility));
    this.registerDisposer(this.sidePanelManager.registerPanel({
      location: this.layerListPanelState.location,
      makePanel: () =>
          new LayerListPanel(this.sidePanelManager, this.layerSpecification, this.layerListPanelState),
    }));
    this.registerDisposer(
        new LayerSidePanelManager(this.sidePanelManager, this.selectedLayer.addRef()));
    this.registerDisposer(this.sidePanelManager.registerPanel({
      location: this.selectionDetailsState.location,
      makePanel: () => new SelectionDetailsPanel(
          this.sidePanelManager, this.selectionDetailsState, this.layerSpecification,
          this.selectedLayer),
    }));
    gridContainer.appendChild(this.sidePanelManager.element);

    this.registerDisposer(this.sidePanelManager.registerPanel({
      location: this.statisticsDisplayState.location,
      makePanel: () => new StatisticsPanel(
          this.sidePanelManager, this.chunkQueueManager, this.statisticsDisplayState),
    }));

    this.registerDisposer(this.sidePanelManager.registerPanel({
      location: this.helpPanelState.location,
      makePanel: () => {
        const {inputEventBindings} = this;
        return new InputEventBindingHelpDialog(
            this.sidePanelManager,
            this.helpPanelState,
            [
              ['Global', inputEventBindings.global],
              ['Cross section view', inputEventBindings.sliceView],
              ['3-D projection view', inputEventBindings.perspectiveView]
            ],
            this.layerManager,
            this.toolBinder,
        );
      },
    }));

    this.registerDisposer(this.sidePanelManager.registerPanel({
      location: this.settingsPanelState.location,
      makePanel: () =>
          new ViewerSettingsPanel(this.sidePanelManager, this.settingsPanelState, this),
    }));

    const updateVisibility = () => {
      const shouldBeVisible = this.visibility.visible;
      if (shouldBeVisible !== this.visible) {
        gridContainer.style.visibility = shouldBeVisible ? 'inherit' : 'hidden';
        this.visible = shouldBeVisible;
      }
    };
    updateVisibility();
    this.registerDisposer(this.visibility.changed.add(updateVisibility));
  }

  /**
   * Called once by the constructor to set up event handlers.
   */
  private registerEventActionBindings() {
    const {element} = this;
    this.registerDisposer(new KeyboardEventBinder(element, this.inputEventMap));
    this.registerDisposer(new AutomaticallyFocusedElement(element));
  }

  bindAction<Data>(action: string, handler: (event: ActionEvent<Data>) => void) {
    this.registerDisposer(registerActionListener(this.element, action, handler));
  }

  /**
   * Called once by the constructor to register the action listeners.
   */
  private registerActionListeners() {
    for (const action of ['recolor', 'clear-segments']) {
      this.bindAction(action, () => {
        this.layerManager.invokeAction(action);
      });
    }

    for (const action of ['select']) {
      this.bindAction(action, () => {
        this.mouseState.updateUnconditionally();
        this.layerManager.invokeAction(action);
      });
    }

    this.bindAction('help', () => this.toggleHelpPanel());

    for (let i = 1; i <= 9; ++i) {
      this.bindAction(`toggle-layer-${i}`, () => {
        const layer = this.layerManager.getLayerByNonArchivedIndex(i - 1);
        if (layer !== undefined) {
          layer.setVisible(!layer.visible);
        }
      });
      this.bindAction(`toggle-pick-layer-${i}`, () => {
        const layer = this.layerManager.getLayerByNonArchivedIndex(i - 1);
        if (layer !== undefined) {
          layer.pickEnabled = !layer.pickEnabled;
        }
      });
      this.bindAction(`select-layer-${i}`, () => {
        const layer = this.layerManager.getLayerByNonArchivedIndex(i - 1);
        if (layer !== undefined) {
          this.selectedLayer.layer = layer;
          this.selectedLayer.visible = true;
        }
      });
    }

    for (let i = 0; i < 26; ++i) {
      const uppercase = String.fromCharCode(65 + i);
      this.bindAction(`tool-${uppercase}`, () => {
        this.activateTool(uppercase);
      });
    }

    this.bindAction('annotate', () => {
      const selectedLayer = this.selectedLayer.layer;
      if (selectedLayer === undefined) {
        StatusMessage.showTemporaryMessage('The annotate command requires a layer to be selected.');
        return;
      }
      const userLayer = selectedLayer.layer;
      if (userLayer === null || userLayer.tool.value === undefined) {
        StatusMessage.showTemporaryMessage(`The selected layer (${
            JSON.stringify(selectedLayer.name)}) does not have an active annotation tool.`);
        return;
      }
      userLayer.tool.value.trigger(this.mouseState);
    });

    this.bindAction('toggle-axis-lines', () => this.showAxisLines.toggle());
    this.bindAction('toggle-scale-bar', () => this.showScaleBar.toggle());
    this.bindAction('toggle-default-annotations', () => this.showDefaultAnnotations.toggle());
    this.bindAction('toggle-show-slices', () => this.showPerspectiveSliceViews.toggle());
    this.bindAction('toggle-show-statistics', () => this.showStatistics());
  }

  toggleHelpPanel() {
    this.helpPanelState.location.visible = !this.helpPanelState.location.visible;
  }

<<<<<<< HEAD
  loadFromJsonUrl() {
    var urlParams = new URLSearchParams(window.location.search);
    if (urlParams.has('json_url')) {
      let json_url = urlParams.get('json_url')!;
      history.replaceState(null, '', removeParameterFromUrl(window.location.href, 'json_url'));
      StatusMessage
      .forPromise(
        cancellableFetchOk(json_url, {}, responseJson)
          .then(response => {
            this.state.restoreState(response);
          }),
              {
                initialMessage: `Retrieving state from json_url: ${json_url}.`,
                delay: true,
                errorPrefix: `Error retrieving state: `,
              });
      }
  }

  promptJsonStateServer(message: string): void {
    let json_server_input = prompt(message, 'https://json.neurodata.io/v1');
    if (json_server_input !== null) {
      this.jsonStateServer.value = json_server_input;
      console.log('entered for JSON server:', this.jsonStateServer.value);
    } else {
      this.jsonStateServer.reset();
      console.log('cancelled');
    }
  }

  postJsonState() {
    // if jsonStateServer is not present prompt for value and store it in state
    if (!this.jsonStateServer.value) {
      this.promptJsonStateServer('No state server found. Please enter a server URL, or hit OK to use the default server.');
    }
    // upload state to jsonStateServer (only if it's defined)
    if (this.jsonStateServer.value) {
      StatusMessage.showTemporaryMessage(`Posting state to ${this.jsonStateServer.value}.`);
      cancellableFetchOk(
          this.jsonStateServer.value, {method: 'POST', body: JSON.stringify(this.state.toJSON())},
          responseJson)
          .then(response => {
            console.log(response.uri);
            history.replaceState(
                null, '',
                window.location.origin + window.location.pathname + '?json_url=' + response.uri);
          })
          // catch errors with upload and prompt the user if there was an error
          .catch(() => {
            this.promptJsonStateServer('state server not responding, enter a new one?');
            if (this.jsonStateServer.value) {
              this.postJsonState();
            }
          });
    }
=======
  private toolInputEventMapBinder = (inputEventMap: EventActionMap, context: RefCounted) => {
    context.registerDisposer(
          this.inputEventBindings.sliceView.addParent(inputEventMap, Number.POSITIVE_INFINITY));
    context.registerDisposer(this.inputEventBindings.perspectiveView.addParent(
          inputEventMap, Number.POSITIVE_INFINITY));
  };

  activateTool(uppercase: string) {
    this.toolBinder.activate(uppercase, this.toolInputEventMapBinder);
>>>>>>> 7b50a7b8
  }

  editJsonState() {
    new StateEditorDialog(this);
  }

  showStatistics(value: boolean|undefined = undefined) {
    if (value === undefined) {
      value = !this.statisticsDisplayState.location.visible;
    }
    this.statisticsDisplayState.location.visible = value;
  }

  get gl() {
    return this.display.gl;
  }

  onUpdateDisplay() {
    if (this.visible) {
      this.dataContext.chunkQueueManager.chunkUpdateDeadline = null;
    }
  }

  private handleNavigationStateChanged() {
    if (this.visible) {
      let {chunkQueueManager} = this.dataContext;
      if (chunkQueueManager.chunkUpdateDeadline === null) {
        chunkQueueManager.chunkUpdateDeadline = Date.now() + 10;
      }
    }
  }
}<|MERGE_RESOLUTION|>--- conflicted
+++ resolved
@@ -46,12 +46,8 @@
 import {SidePanelManager} from 'neuroglancer/ui/side_panel';
 import {StateEditorDialog} from 'neuroglancer/ui/state_editor';
 import {StatisticsDisplayState, StatisticsPanel} from 'neuroglancer/ui/statistics';
-<<<<<<< HEAD
-import {removeParameterFromUrl} from 'neuroglancer/ui/url_hash_binding';
-=======
 import {ToolBinder} from 'neuroglancer/ui/tool';
 import {ViewerSettingsPanel, ViewerSettingsPanelState} from 'neuroglancer/ui/viewer_settings';
->>>>>>> 7b50a7b8
 import {AutomaticallyFocusedElement} from 'neuroglancer/util/automatic_focus';
 import {TrackableRGB} from 'neuroglancer/util/color';
 import {Borrowed, Owned, RefCounted} from 'neuroglancer/util/disposable';
@@ -69,27 +65,18 @@
 import {AnnotationToolStatusWidget} from 'neuroglancer/widget/annotation_tool_status';
 import {CheckboxIcon} from 'neuroglancer/widget/checkbox_icon';
 import {makeIcon} from 'neuroglancer/widget/icon';
-<<<<<<< HEAD
 import {makeTextIconButton} from 'neuroglancer/widget/text_icon_button';
 import {NumberInputWidget} from 'neuroglancer/widget/number_input_widget';
-=======
->>>>>>> 7b50a7b8
 import {MousePositionWidget, PositionWidget} from 'neuroglancer/widget/position_widget';
 import {TrackableScaleBarOptions} from 'neuroglancer/widget/scale_bar';
 import {RPC} from 'neuroglancer/worker_rpc';
 
 declare var NEUROGLANCER_OVERRIDE_DEFAULT_VIEWER_OPTIONS: any
 
-<<<<<<< HEAD
-require('./viewer.css');
-require('neuroglancer/noselect.css');
-require('neuroglancer/ui/button.css');
-
 export function validateStateServer(obj: any) {
   return obj;
 }
 
-=======
 interface CreditLink {
   url: string;
   text: string;
@@ -97,7 +84,6 @@
 
 declare var NEUROGLANCER_CREDIT_LINK: CreditLink|CreditLink[]|undefined;
 
->>>>>>> 7b50a7b8
 export class DataManagementContext extends RefCounted {
   worker: Worker;
   chunkQueueManager: ChunkQueueManager;
@@ -129,12 +115,7 @@
   global = new EventActionMap();
 }
 
-<<<<<<< HEAD
-const viewerUiControlOptionKeys: (keyof ViewerUIControlConfiguration)[] = [
-  'showJsonPostButton',
-=======
 export const VIEWER_TOP_ROW_CONFIG_OPTIONS = [
->>>>>>> 7b50a7b8
   'showHelpButton',
   'showSettingsButton',
   'showEditStateButton',
@@ -143,27 +124,7 @@
   'showLayerSidePanelButton',
   'showLocation',
   'showAnnotationToolStatus',
-<<<<<<< HEAD
-];
-
-const viewerOptionKeys: (keyof ViewerUIOptions)[] =
-    ['showUIControls', 'showPanelBorders', ...viewerUiControlOptionKeys];
-
-export class ViewerUIControlConfiguration {
-  showHelpButton = new TrackableBoolean(true);
-  showEditStateButton = new TrackableBoolean(true);
-  showJsonPostButton = new TrackableBoolean(true);
-  showLayerListPanelButton = new TrackableBoolean(true);
-  showSelectionPanelButton = new TrackableBoolean(true);
-  showLayerSidePanelButton = new TrackableBoolean(true);
-  showLayerPanel = new TrackableBoolean(true);
-  showLocation = new TrackableBoolean(true);
-  showLayerHoverValues = new TrackableBoolean(true);
-  showAnnotationToolStatus = new TrackableBoolean(true);
-}
-=======
 ] as const;
->>>>>>> 7b50a7b8
 
 export const VIEWER_UI_CONTROL_CONFIG_OPTIONS = [
   ...VIEWER_TOP_ROW_CONFIG_OPTIONS,
@@ -201,24 +162,6 @@
   }
 }
 
-<<<<<<< HEAD
-interface ViewerUIOptions {
-  showUIControls: boolean;
-  showHelpButton: boolean;
-  showEditStateButton: boolean;
-  showLayerListPanelButton: boolean;
-  showSelectionPanelButton: boolean;
-  showLayerSidePanelButton: boolean;
-  showLayerPanel: boolean;
-  showLocation: boolean;
-  showLayerHoverValues: boolean;
-  showPanelBorders: boolean;
-  showAnnotationToolStatus: boolean;
-  showJsonPostButton: boolean;
-}
-
-=======
->>>>>>> 7b50a7b8
 export interface ViewerOptions extends ViewerUIOptions, VisibilityPrioritySpecification {
   dataContext: Owned<DataManagementContext>;
   element: HTMLElement;
@@ -845,7 +788,6 @@
     this.helpPanelState.location.visible = !this.helpPanelState.location.visible;
   }
 
-<<<<<<< HEAD
   loadFromJsonUrl() {
     var urlParams = new URLSearchParams(window.location.search);
     if (urlParams.has('json_url')) {
@@ -901,7 +843,8 @@
             }
           });
     }
-=======
+  }
+
   private toolInputEventMapBinder = (inputEventMap: EventActionMap, context: RefCounted) => {
     context.registerDisposer(
           this.inputEventBindings.sliceView.addParent(inputEventMap, Number.POSITIVE_INFINITY));
@@ -911,7 +854,6 @@
 
   activateTool(uppercase: string) {
     this.toolBinder.activate(uppercase, this.toolInputEventMapBinder);
->>>>>>> 7b50a7b8
   }
 
   editJsonState() {
