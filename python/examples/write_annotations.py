--- conflicted
+++ resolved
@@ -28,6 +28,7 @@
             type="float32",
             default=14.0,
         ),
+        neuroglancer.AnnotationPropertySpec(id="cell_type", type="uint16"),
         neuroglancer.AnnotationPropertySpec(
             id="p_int8",
             type="int8",
@@ -83,41 +84,13 @@
         properties=properties,
     )
 
-<<<<<<< HEAD
-    writer.add_point([20, 30, 40], size=10, cell_type=16, point_color=(0, 255, 0, 255))
-    writer.add_point([50, 51, 52], size=30, cell_type=16, point_color=(255, 0, 0, 255))
-    writer.write(os.path.join(output_dir, "point"))
-
-    writer = neuroglancer.write_annotations.AnnotationWriter(
-        coordinate_space=coordinate_space,
-        annotation_type="polyline",
-        properties=[
-            neuroglancer.AnnotationPropertySpec(id="size", type="float32"),
-            neuroglancer.AnnotationPropertySpec(id="cell_type", type="uint16"),
-            neuroglancer.AnnotationPropertySpec(id="point_color", type="rgba"),
-        ],
-    )
-    writer.add_polyline(
-        [[25, 10, 20], [10, 15, 20]],
-        size=10,
-        cell_type=16,
-        point_color=(0, 255, 0, 255),
-    )
-    writer.add_polyline(
-        [[5, 17, 29], [10, 15, 30], [40, 20, 25]],
-        size=30,
-        cell_type=16,
-        point_color=(255, 0, 0, 255),
-    )
-    writer.write(os.path.join(output_dir, "polyline"))
-=======
     # Colors during writing can be int tuples or hex strings.
     # You can specify as many properties as you like, but the
     # properties must be defined in the AnnotationPropertySpec above.
     # Any property not specified will use the default value defined
     # in the AnnotationPropertySpec.
     writer.add_point(
-        [20, 30, 40],
+        [10, 10, 20],
         point_color=(0, 255, 0),
         size=10,
         p_int8=1,
@@ -147,9 +120,33 @@
         p_fnum32=3.0,
         p_boola=0,
     )
+
     writer.add_point([40, 20, 24])
-    writer.write(output_dir)
->>>>>>> 33bb42ea
+    writer.add_point([20, 30, 40], size=10, cell_type=16, point_color=(0, 255, 0, 255))
+    writer.write(os.path.join(output_dir, "point"))
+
+    writer = neuroglancer.write_annotations.AnnotationWriter(
+        coordinate_space=coordinate_space,
+        annotation_type="polyline",
+        properties=[
+            neuroglancer.AnnotationPropertySpec(id="size", type="float32"),
+            neuroglancer.AnnotationPropertySpec(id="cell_type", type="uint16"),
+            neuroglancer.AnnotationPropertySpec(id="point_color", type="rgba"),
+        ],
+    )
+    writer.add_polyline(
+        [[25, 10, 20], [10, 15, 20]],
+        size=10,
+        cell_type=16,
+        point_color=(0, 255, 0, 255),
+    )
+    writer.add_polyline(
+        [[5, 17, 29], [10, 15, 30], [40, 20, 25]],
+        size=30,
+        cell_type=16,
+        point_color=(255, 0, 0, 255),
+    )
+    writer.write(os.path.join(output_dir, "polyline"))
 
 
 if __name__ == "__main__":
