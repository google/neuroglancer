--- conflicted
+++ resolved
@@ -12,11 +12,7 @@
     b = (
         np.asarray(
             np.floor(np.sqrt((ix - 0.5) ** 2 + (iy - 0.5) ** 2 + (iz - 0.5) ** 2) * 10),
-<<<<<<< HEAD
-            dtype=[np.int32],
-=======
             dtype=np.int32,
->>>>>>> 3bab8b08
         )
         - 2
     )
